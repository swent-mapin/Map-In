--- conflicted
+++ resolved
@@ -192,20 +192,7 @@
     compose.onNodeWithTag(AddEventScreenTestTags.INPUT_EVENT_DESCRIPTION).performTextInput("Desc")
     compose.waitForIdle()
 
-<<<<<<< HEAD
-    // Ensure the save button exists before clicking (avoid flaky click on CI)
-    compose.waitUntil(timeoutMillis = 10000) {
-      runCatching {
-            compose.onNodeWithTag(AddEventScreenTestTags.EVENT_SAVE).assertExists()
-            true
-          }
-          .getOrDefault(false)
-    }
-
-    // Click Save and wait explicitly for the validation banner to appear to avoid timing flakes
-=======
     // Scroll to save button and click - performScrollTo handles keyboard/visibility issues
->>>>>>> 666564ef
     compose.onNodeWithTag(AddEventScreenTestTags.EVENT_SAVE).performScrollTo().performClick()
     compose.waitForIdle()
 
