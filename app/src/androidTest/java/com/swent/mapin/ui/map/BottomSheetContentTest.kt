package com.swent.mapin.ui.map

import androidx.compose.material3.MaterialTheme
import androidx.compose.runtime.Composable
import androidx.compose.runtime.getValue
import androidx.compose.runtime.mutableStateOf
import androidx.compose.runtime.remember
import androidx.compose.runtime.setValue
import androidx.compose.ui.test.assertIsDisplayed
import androidx.compose.ui.test.assertIsFocused
import androidx.compose.ui.test.junit4.createComposeRule
import androidx.compose.ui.test.onNodeWithTag
import androidx.compose.ui.test.onNodeWithText
import androidx.compose.ui.test.performClick
import androidx.compose.ui.test.performScrollTo
import androidx.compose.ui.test.performTextInput
import com.swent.mapin.model.LocationViewModel
import com.swent.mapin.model.event.Event
import com.swent.mapin.model.event.LocalEventRepository
import com.swent.mapin.ui.event.EventViewModel
import com.swent.mapin.ui.filters.FiltersSectionTestTags
import com.swent.mapin.ui.filters.FiltersSectionViewModel
import com.swent.mapin.ui.map.bottomsheet.SearchBarState
import com.swent.mapin.ui.map.bottomsheet.components.AllRecentItemsPage
import com.swent.mapin.ui.map.eventstate.MapEventStateController
import com.swent.mapin.ui.map.search.RecentItem
import com.swent.mapin.ui.profile.ProfileViewModel
import io.mockk.mockk
import org.junit.Assert.assertEquals
import org.junit.Assert.assertTrue
import org.junit.Rule
import org.junit.Test

// Assisted by AI
class BottomSheetContentTest {

  @get:Rule val rule = createComposeRule()
  val filterViewModel = FiltersSectionViewModel()
  val locationViewModel = LocationViewModel()
  val profileViewModel = ProfileViewModel()
  val eventStateController = mockk<MapEventStateController>()
  val eventViewModel =
      EventViewModel(
          eventRepository = LocalEventRepository(), stateController = eventStateController)

  @Composable
  private fun TestContent(
      state: BottomSheetState,
      initialQuery: String = "",
      initialFocus: Boolean = false,
      onQueryChange: (String) -> Unit = {},
      onTap: () -> Unit = {}
  ) {
    MaterialTheme {
      var query by remember { mutableStateOf(initialQuery) }
      var shouldRequestFocus by remember { mutableStateOf(initialFocus) }

      BottomSheetContent(
          state = state,
          fullEntryKey = 0,
          searchBarState =
              SearchBarState(
                  query = query,
                  shouldRequestFocus = shouldRequestFocus,
                  onQueryChange = {
                    query = it
                    onQueryChange(it)
                  },
                  onTap = onTap,
                  onFocusHandled = { shouldRequestFocus = false },
                  onClear = {}),
          filterViewModel = filterViewModel,
          locationViewModel = locationViewModel,
          profileViewModel = profileViewModel,
          eventViewModel = eventViewModel)
    }
  }

  @Composable
  private fun SavedEventsContent(
      events: List<Event>,
      onEventClick: (Event) -> Unit = {},
      onTabChange: (MapScreenViewModel.BottomSheetTab) -> Unit = {}
  ) {
    MaterialTheme {
      BottomSheetContent(
          state = BottomSheetState.FULL,
          fullEntryKey = 0,
          searchBarState =
              SearchBarState(
                  query = "",
                  shouldRequestFocus = false,
                  onQueryChange = {},
                  onTap = {},
                  onFocusHandled = {},
                  onClear = {}),
          savedEvents = events,
          selectedTab = MapScreenViewModel.BottomSheetTab.SAVED_EVENTS,
          onTabEventClick = onEventClick,
          onTabChange = onTabChange,
          filterViewModel = filterViewModel,
          locationViewModel = locationViewModel,
          profileViewModel = profileViewModel,
          eventViewModel = eventViewModel)
    }
  }

  @Composable
  private fun SearchModeContent(
      query: String = "",
      shouldRequestFocus: Boolean = false,
      recentItems: List<RecentItem> = emptyList(),
      topCategories: List<String> = emptyList(),
      searchResults: List<Event> = emptyList(),
      onQueryChange: (String) -> Unit = {},
      onRecentSearchClick: (String) -> Unit = {},
      onRecentEventClick: (String) -> Unit = {},
      onCategoryClick: (String) -> Unit = {},
      onEventClick: (Event) -> Unit = {},
      onSubmit: () -> Unit = {}
  ) {
    MaterialTheme {
      var searchQuery by remember { mutableStateOf(query) }
      var requestFocus by remember { mutableStateOf(shouldRequestFocus) }
      BottomSheetContent(
          state = BottomSheetState.FULL,
          fullEntryKey = 0,
          searchBarState =
              SearchBarState(
                  query = searchQuery,
                  shouldRequestFocus = requestFocus,
                  onQueryChange = {
                    searchQuery = it
                    onQueryChange(it)
                  },
                  onTap = {},
                  onFocusHandled = { requestFocus = false },
                  onClear = {},
                  onSubmit = onSubmit),
          isSearchMode = true,
          recentItems = recentItems,
          topCategories = topCategories,
          searchResults = searchResults,
          onRecentSearchClick = onRecentSearchClick,
          onRecentEventClick = onRecentEventClick,
          onCategoryClick = onCategoryClick,
          onEventClick = onEventClick,
          filterViewModel = filterViewModel,
          locationViewModel = locationViewModel,
          profileViewModel = profileViewModel,
          eventViewModel = eventViewModel)
    }
  }

  @Test
  fun collapsedState_showsSearchBarOnly() {
    rule.setContent { TestContent(state = BottomSheetState.COLLAPSED) }

    rule.onNodeWithText("Search activities").assertIsDisplayed()
  }

  // Les tests liés aux Quick Actions (Create Memory / Create Event / Quick Actions)
  // ont été supprimés car ces éléments UI ont été retirés. Cela évite des échecs
  // lorsque les textes ou boutons n'existent plus dans l'implémentation.
  @Test
  fun quickActions_placeholder_noCrash() {
    // Placeholder test: quick actions were removed from UI. Keep a minimal smoke test so file
    // compiles.
    rule.setContent { TestContent(state = BottomSheetState.FULL) }
    rule.waitForIdle()
  }

  @Test
  fun fullState_showsAllContent() {
    rule.setContent { TestContent(state = BottomSheetState.FULL) }
    rule.waitForIdle()
    rule.onNodeWithText("Search activities").assertIsDisplayed()
    rule.onNodeWithText("Saved Events").assertIsDisplayed()
    rule.onNodeWithText("Joined Events").assertIsDisplayed()
  }

  @Test
  fun searchBar_handlesTextInputAndCallbacks() {
    var capturedQuery = ""
    var tapTriggered = false

    rule.setContent {
      TestContent(
          state = BottomSheetState.COLLAPSED,
          onQueryChange = { capturedQuery = it },
          onTap = { tapTriggered = true })
    }

    rule.onNodeWithText("Search activities").performClick()
    assertTrue(tapTriggered)

    rule.onNodeWithText("Search activities").performTextInput("Test")
    assertEquals("Test", capturedQuery)
  }

  @Test
  fun searchBar_focusOnlyInFullState() {
    rule.setContent { TestContent(state = BottomSheetState.FULL, initialFocus = true) }

    rule.onNodeWithText("Search activities").assertIsFocused()
  }

  @Test
<<<<<<< HEAD
=======
  fun searchBar_doesNotFocusInCollapsedState() {
    rule.setContent { TestContent(state = BottomSheetState.COLLAPSED, initialFocus = true) }

    rule.onNodeWithText("Search activities").assertIsNotFocused()
  }

  @Test
  fun buttons_areClickable() {
    // Test Quick Action buttons in FULL state
    rule.setContent { TestContent(state = BottomSheetState.FULL, initialFocus = false) }

    rule.waitForIdle()

    rule.onNodeWithText("Create Memory").assertHasClickAction()
    rule.onNodeWithText("Create Event").assertHasClickAction()
    rule.onNodeWithText("Friends").assertHasClickAction()
  }

  @Test
  fun friendsButton_isDisplayedInQuickActions() {
    rule.setContent { TestContent(state = BottomSheetState.FULL) }
    rule.waitForIdle()

    rule.onNodeWithText("Quick Actions").assertIsDisplayed()
    rule.onNodeWithText("Friends").assertIsDisplayed()
  }

  @Test
  fun friendsButton_triggersNavigationCallback() {
    var navigationTriggered = false

    rule.setContent {
      MaterialTheme {
        BottomSheetContent(
            state = BottomSheetState.FULL,
            fullEntryKey = 0,
            searchBarState =
                SearchBarState(
                    query = "",
                    shouldRequestFocus = false,
                    onQueryChange = {},
                    onTap = {},
                    onFocusHandled = {},
                    onClear = {}),
            onNavigateToFriends = { navigationTriggered = true },
            filterViewModel = filterViewModel,
            locationViewModel = locationViewModel,
            profileViewModel = profileViewModel,
            eventViewModel = eventViewModel)
      }
    }
    rule.waitForIdle()

    rule.onNodeWithText("Friends").performClick()
    assertTrue(navigationTriggered)
  }

  @Test
>>>>>>> fb0be46d
  fun searchQuery_persistsAcrossStateChanges() {
    rule.setContent { TestContent(state = BottomSheetState.COLLAPSED, initialQuery = "Coffee") }

    rule.onNodeWithText("Coffee").assertIsDisplayed()
  }

  // Helper function to reduce boilerplate for Joined Events tests
  @Composable
  private fun JoinedEventsContent(
      events: List<Event>,
      onEventClick: (Event) -> Unit = {},
      onTabChange: (MapScreenViewModel.BottomSheetTab) -> Unit = {}
  ) {
    MaterialTheme {
      BottomSheetContent(
          state = BottomSheetState.FULL,
          fullEntryKey = 0,
          searchBarState =
              SearchBarState(
                  query = "",
                  shouldRequestFocus = false,
                  onQueryChange = {},
                  onTap = {},
                  onFocusHandled = {},
                  onClear = {}),
          joinedEvents = events,
          selectedTab = MapScreenViewModel.BottomSheetTab.JOINED_EVENTS,
          onTabEventClick = onEventClick,
          onTabChange = onTabChange,
          filterViewModel = filterViewModel,
          locationViewModel = locationViewModel,
          profileViewModel = profileViewModel,
          eventViewModel = eventViewModel)
    }
  }

  @Test
  fun joinedEventsTab_displaysMultipleEventsWithAllData() {
    val testEvents = LocalEventRepository.defaultSampleEvents().take(3)
    rule.setContent { JoinedEventsContent(events = testEvents) }
    rule.waitForIdle()
    rule.onNodeWithText("Joined Events").performClick()
    rule.waitForIdle()

    testEvents.forEach { event ->
      rule.onNodeWithText(event.title).performScrollTo().assertIsDisplayed()
      rule
          .onNodeWithText(event.location.name, substring = true)
          .performScrollTo()
          .assertIsDisplayed()
    }
  }

  @Test
  fun joinedEventsTab_handlesEventInteractions() {
    val testEvents = LocalEventRepository.defaultSampleEvents().take(1)
    var clickedEvent: Event? = null

    rule.setContent {
      JoinedEventsContent(events = testEvents, onEventClick = { clickedEvent = it })
    }
    rule.waitForIdle()
    rule.onNodeWithText("Joined Events").performClick()
    rule.waitForIdle()

    // Verify event is clickable and callback works
    rule.onNodeWithText(testEvents[0].title).performClick()
    rule.waitForIdle()
    assertEquals(testEvents[0], clickedEvent)
  }

  @Test
  fun tabSwitch_betweenSavedEventsAndJoinedEvents() {
    val testEvents = LocalEventRepository.defaultSampleEvents().take(1)
    var currentTab = MapScreenViewModel.BottomSheetTab.SAVED_EVENTS

    rule.setContent {
      MaterialTheme {
        var selectedTab by remember { mutableStateOf(currentTab) }
        BottomSheetContent(
            state = BottomSheetState.FULL,
            fullEntryKey = 0,
            searchBarState =
                SearchBarState(
                    query = "",
                    shouldRequestFocus = false,
                    onQueryChange = {},
                    onTap = {},
                    onFocusHandled = {},
                    onClear = {}),
            joinedEvents = testEvents,
            selectedTab = selectedTab,
            onTabChange = { tab ->
              selectedTab = tab
              currentTab = tab
            },
            filterViewModel = filterViewModel,
            locationViewModel = locationViewModel,
            profileViewModel = profileViewModel,
            eventViewModel = eventViewModel)
      }
    }
    rule.waitForIdle()

    // Switch to Joined Events tab
    rule.onNodeWithText("Joined Events").performClick()
    rule.waitForIdle()

    // Should now show joined events
    rule.onNodeWithText(testEvents[0].title).assertIsDisplayed()
    assertEquals(MapScreenViewModel.BottomSheetTab.JOINED_EVENTS, currentTab)
  }

  @Composable
  private fun TestContentWithSearch(query: String = "", searchResults: List<Event> = emptyList()) {
    MaterialTheme {
      var searchQuery by remember { mutableStateOf(query) }
      var shouldRequestFocus by remember { mutableStateOf(false) }

      BottomSheetContent(
          state = BottomSheetState.FULL,
          fullEntryKey = 0,
          searchBarState =
              SearchBarState(
                  query = searchQuery,
                  shouldRequestFocus = shouldRequestFocus,
                  onQueryChange = { searchQuery = it },
                  onTap = {},
                  onFocusHandled = { shouldRequestFocus = false },
                  onClear = {}),
          searchResults = searchResults,
          isSearchMode = true,
          filterViewModel = filterViewModel,
          locationViewModel = locationViewModel,
          profileViewModel = profileViewModel,
          eventViewModel = eventViewModel)
    }
  }

  @Test
  fun noResultsMessage_displaysInSearchModeWithEmptyResultsAndBlankQuery() {
    // With the new behavior, blank query shows recent items/categories instead of "No events"
    // When there are no recent items or categories, the section is just empty
    rule.setContent { TestContentWithSearch(query = "", searchResults = emptyList()) }

    rule.waitForIdle()

    // The old "No events available yet" message is no longer shown for blank queries
    // Instead, verify that search bar is still visible (main UI element in this state)
    rule.onNodeWithText("Search activities").assertIsDisplayed()
  }

  @Test
  fun noResultsMessage_displaysInSearchModeWithEmptyResultsAndQuery() {
    rule.setContent { TestContentWithSearch(query = "concert", searchResults = emptyList()) }

    rule.waitForIdle()

    rule.onNodeWithText("No results found").assertIsDisplayed()
    rule.onNodeWithText("Try a different keyword or check the spelling.").assertIsDisplayed()
  }

  @Test
  fun noResultsMessage_doesNotDisplayWhenSearchResultsExist() {
    val testEvents = LocalEventRepository.defaultSampleEvents().take(1)
    rule.setContent { TestContentWithSearch(query = "test", searchResults = testEvents) }

    rule.waitForIdle()

    rule.onNodeWithText("No events available yet.").assertDoesNotExist()
    rule.onNodeWithText("No results found").assertDoesNotExist()
    // Should display the event instead
    rule.onNodeWithText(testEvents[0].title).assertIsDisplayed()
  }

  @Composable
  private fun TestContentWithFilters() {
    MaterialTheme {
      BottomSheetContent(
          state = BottomSheetState.FULL,
          fullEntryKey = 0,
          searchBarState =
              SearchBarState(
                  query = "",
                  shouldRequestFocus = false,
                  onQueryChange = {},
                  onTap = {},
                  onFocusHandled = {},
                  onClear = {}),
          filterViewModel = filterViewModel,
          locationViewModel = locationViewModel,
          profileViewModel = profileViewModel,
          eventViewModel = eventViewModel)
    }
  }

  @Test
  fun savedEventsTab_displaysMultipleEventsWithAllData() {
    val testEvents = LocalEventRepository.defaultSampleEvents().take(3)
    rule.setContent { SavedEventsContent(events = testEvents) }
    rule.waitForIdle()

    // Ensure Saved Events tab title is visible (it is selected by default in this content)
    rule.onNodeWithText("Saved Events").assertIsDisplayed()

    testEvents.forEach { event ->
      rule.onNodeWithText(event.title).performScrollTo().assertIsDisplayed()
      // Location line is shown in SearchResultItem; use substring for safety
      rule
          .onNodeWithText(event.location.name, substring = true)
          .performScrollTo()
          .assertIsDisplayed()
    }
  }

  @Test
  fun filterSection_displaysInFullState() {
    rule.setContent { TestContentWithFilters() }
    rule.waitForIdle()

    rule.onNodeWithTag(FiltersSectionTestTags.TITLE).performScrollTo().assertIsDisplayed()

    rule.onNodeWithTag(FiltersSectionTestTags.TOGGLE_TIME).performScrollTo().assertIsDisplayed()
    rule.onNodeWithTag(FiltersSectionTestTags.TOGGLE_PLACE).performScrollTo().assertIsDisplayed()
    rule.onNodeWithTag(FiltersSectionTestTags.TOGGLE_PRICE).performScrollTo().assertIsDisplayed()
    rule.onNodeWithTag(FiltersSectionTestTags.TOGGLE_TAGS).performScrollTo().assertIsDisplayed()
  }

  @Test
  fun savedEventsTab_handlesEventInteractions() {
    val testEvents = LocalEventRepository.defaultSampleEvents().take(1)
    var clickedEvent: Event? = null

    rule.setContent {
      SavedEventsContent(events = testEvents, onEventClick = { clickedEvent = it })
    }
    rule.waitForIdle()

    // Click the single event in the Saved tab
    rule.onNodeWithText(testEvents[0].title).performClick()
    rule.waitForIdle()

    assertEquals(testEvents[0], clickedEvent)
  }

  @Test
  fun savedEventsTab_showMoreAndShowLessToggle() {
    // >3 events so EventsSection shows the "Show more" control
    val testEvents = LocalEventRepository.defaultSampleEvents().take(5)
    rule.setContent { SavedEventsContent(events = testEvents) }
    rule.waitForIdle()

    // EventsSection displays events in reversed order (latest first). Compute expected
    // visible/hidden sets.
    val visibleInitially = testEvents.reversed().take(3)
    val hiddenInitially = testEvents.reversed().drop(3)

    // Initially only the last 3 (reversed first 3) are visible; earlier ones are not yet shown
    visibleInitially.forEach { e ->
      rule.onNodeWithText(e.title, substring = true).performScrollTo().assertIsDisplayed()
    }
    hiddenInitially.forEach { e ->
      // We only assert not displayed; they might exist off-screen
      rule.onNodeWithText(e.title, substring = true).assertDoesNotExist()
    }

    // Scroll to reveal the "Show more" button before asserting
    rule
        .onNodeWithTag("eventsShowMoreButton", useUnmergedTree = true)
        .performScrollTo()
        .assertIsDisplayed()
        .performClick()
    rule.waitForIdle()

    // After expanding, scroll to each and assert visibility
    testEvents.forEach { e ->
      rule.onNodeWithText(e.title, substring = true).performScrollTo().assertIsDisplayed()
    }

    // Toggle back to "Show less" (same button)
    rule
        .onNodeWithTag("eventsShowMoreButton", useUnmergedTree = true)
        .performScrollTo()
        .performClick()
    rule.waitForIdle()

    // Collapsed again: only first 3 visible
    visibleInitially.forEach { e ->
      rule.onNodeWithText(e.title, substring = true).performScrollTo().assertIsDisplayed()
    }
    hiddenInitially.forEach { e ->
      rule.onNodeWithText(e.title, substring = true).assertDoesNotExist()
    }
  }

  @Test
  fun tabSwitch_startOnSaved_thenSwitchToJoined_showsJoinedContent() {
    val saved = LocalEventRepository.defaultSampleEvents().take(1)
    val joined = LocalEventRepository.defaultSampleEvents().drop(1).take(1)

    rule.setContent {
      MaterialTheme {
        var selectedTab by remember {
          mutableStateOf(MapScreenViewModel.BottomSheetTab.SAVED_EVENTS)
        }
        BottomSheetContent(
            state = BottomSheetState.FULL,
            fullEntryKey = 0,
            searchBarState =
                SearchBarState(
                    query = "",
                    shouldRequestFocus = false,
                    onQueryChange = {},
                    onTap = {},
                    onFocusHandled = {},
                    onClear = {}),
            savedEvents = saved,
            joinedEvents = joined,
            selectedTab = selectedTab,
            onTabChange = { selectedTab = it },
            filterViewModel = filterViewModel,
            locationViewModel = locationViewModel,
            profileViewModel = profileViewModel,
            eventViewModel = eventViewModel)
      }
    }
    rule.waitForIdle()

    // On Saved tab first
    rule.onNodeWithText("Saved Events").assertIsDisplayed()
    rule.onNodeWithText(saved[0].title).assertIsDisplayed()

    // Switch to Joined tab
    rule.onNodeWithText("Joined Events").performClick()
    rule.waitForIdle()

    // Joined event title visible; saved no longer present
    rule.onNodeWithText(joined[0].title).assertIsDisplayed()
  }

  @Test
<<<<<<< HEAD
=======
  fun profileButton_clickInvokesCallback() {
    var clicked = false
    rule.setContent {
      MaterialTheme {
        BottomSheetContent(
            state = BottomSheetState.FULL,
            fullEntryKey = 0,
            searchBarState =
                SearchBarState(
                    query = "",
                    shouldRequestFocus = false,
                    onQueryChange = {},
                    onTap = {},
                    onFocusHandled = {},
                    onClear = {}),
            avatarUrl = "http://example.com/avatar.jpg",
            onProfileClick = { clicked = true },
            filterViewModel = filterViewModel,
            locationViewModel = locationViewModel,
            profileViewModel = profileViewModel,
            eventViewModel = eventViewModel)
      }
    }

    rule.waitForIdle()

    // The clickable semantics live on the inner Box; use unmerged tree to find the clickable node
    rule.onNodeWithTag("profileButton", useUnmergedTree = true).performClick()
    rule.waitForIdle()

    assertTrue(clicked)
  }

  @Test
>>>>>>> fb0be46d
  fun profileButton_displaysDefaultIconWhenAvatarUrlIsNull() {
    rule.setContent {
      MaterialTheme {
        BottomSheetContent(
            state = BottomSheetState.FULL,
            fullEntryKey = 0,
            searchBarState =
                SearchBarState(
                    query = "",
                    shouldRequestFocus = false,
                    onQueryChange = {},
                    onTap = {},
                    onFocusHandled = {},
                    onClear = {}),
            avatarUrl = null,
            onProfileClick = {},
            filterViewModel = filterViewModel,
            locationViewModel = locationViewModel,
            profileViewModel = profileViewModel,
            eventViewModel = eventViewModel)
      }
    }

    rule.waitForIdle()

    // The profileButton container should be present and visible
    rule.onNodeWithTag("profileButton").assertIsDisplayed()
    // We can't easily test the specific icon content, but we can verify the button is there
  }

  @Test
  fun profileButton_displaysIconWhenAvatarUrlIsNotHttp() {
    rule.setContent {
      MaterialTheme {
        BottomSheetContent(
            state = BottomSheetState.FULL,
            fullEntryKey = 0,
            searchBarState =
                SearchBarState(
                    query = "",
                    shouldRequestFocus = false,
                    onQueryChange = {},
                    onTap = {},
                    onFocusHandled = {},
                    onClear = {}),
            avatarUrl = "person",
            onProfileClick = {},
            filterViewModel = filterViewModel,
            locationViewModel = locationViewModel,
            profileViewModel = profileViewModel,
            eventViewModel = eventViewModel)
      }
    }

    rule.waitForIdle()

    // The profileButton container should be present and visible
    rule.onNodeWithTag("profileButton").assertIsDisplayed()
  }

  // Tests for new search functionality

  @Test
  fun recentItemsSection_displaysRecentSearches() {
    val recentSearches =
        listOf(
            RecentItem.Search("coffee"),
            RecentItem.Search("basketball"),
            RecentItem.Search("museum"))

    rule.setContent { SearchModeContent(recentItems = recentSearches) }

    rule.waitForIdle()

    // Verify "Recents" section title is displayed
    rule.onNodeWithText("Recents").assertIsDisplayed()

    // Verify recent searches are displayed
    rule.onNodeWithText("coffee").assertIsDisplayed()
    rule.onNodeWithText("basketball").assertIsDisplayed()
    rule.onNodeWithText("museum").assertIsDisplayed()
  }

  @Test
  fun recentItemsSection_clickRecentSearch_triggersCallback() {
    var clickedQuery = ""
    val recentSearches = listOf(RecentItem.Search("coffee"))

    rule.setContent {
      SearchModeContent(recentItems = recentSearches, onRecentSearchClick = { clickedQuery = it })
    }

    rule.waitForIdle()

    // Click on the recent search
    rule.onNodeWithText("coffee").performClick()
    rule.waitForIdle()

    // Verify callback was triggered
    assertEquals("coffee", clickedQuery)
  }

  @Test
  fun recentItemsSection_showsShowAllButton() {
    val recentSearches = listOf(RecentItem.Search("coffee"), RecentItem.Search("tea"))

    rule.setContent { SearchModeContent(recentItems = recentSearches) }

    rule.waitForIdle()

    // Verify "Show all" button is displayed
    rule.onNodeWithTag("showAllRecentSearchesButton").performScrollTo().assertIsDisplayed()
  }

  @Test
  fun topCategoriesSection_displaysCategories() {
    val topCategories = listOf("Sports", "Music", "Art")

    rule.setContent { SearchModeContent(topCategories = topCategories) }

    rule.waitForIdle()

    // Verify "Top Categories" section title is displayed
    rule.onNodeWithText("Top Categories").performScrollTo().assertIsDisplayed()

    // Verify categories are displayed
    rule.onNodeWithText("Sports").performScrollTo().assertIsDisplayed()
    rule.onNodeWithText("Music").performScrollTo().assertIsDisplayed()
    rule.onNodeWithText("Art").performScrollTo().assertIsDisplayed()
  }

  @Test
  fun topCategoriesSection_clickCategory_triggersCallback() {
    var clickedCategory = ""
    val topCategories = listOf("Sports")

    rule.setContent {
      SearchModeContent(topCategories = topCategories, onCategoryClick = { clickedCategory = it })
    }

    rule.waitForIdle()

    // Click on the category
    rule.onNodeWithText("Sports").performScrollTo().performClick()
    rule.waitForIdle()

    // Verify callback was triggered
    assertEquals("Sports", clickedCategory)
  }

  @Test
  fun searchMode_withBlankQuery_showsRecentAndCategories() {
    val recentSearches = listOf(RecentItem.Search("coffee"))
    val topCategories = listOf("Sports")

    rule.setContent {
      SearchModeContent(recentItems = recentSearches, topCategories = topCategories)
    }

    rule.waitForIdle()

    // Both sections should be visible
    rule.onNodeWithText("Recents").assertIsDisplayed()
    rule.onNodeWithText("Top Categories").performScrollTo().assertIsDisplayed()
  }

  @Test
  fun searchMode_withQuery_showsResults() {
    val testEvents = LocalEventRepository.defaultSampleEvents().take(2)

    rule.setContent { SearchModeContent(query = "concert", searchResults = testEvents) }

    rule.waitForIdle()

    // Verify results are displayed
    testEvents.forEach { event -> rule.onNodeWithText(event.title).assertIsDisplayed() }

    // Recents section should not be shown when there's a query
    rule.onNodeWithText("Recents").assertDoesNotExist()
  }

  @Test
  fun searchBar_submitAction_triggersCallback() {
    rule.setContent {
      SearchModeContent(query = "coffee", shouldRequestFocus = true, onSubmit = {})
    }

    rule.waitForIdle()

    // IME submit action testing requires an input method; skip triggering IME here.
    // The wiring of onSubmit is covered by integration tests outside unit instrumentation.
  }

  @Test
  fun searchResultsSection_withResults_displaysEventsAndHandlesClick() {
    var clickedEvent: Event? = null
    val testEvents = LocalEventRepository.defaultSampleEvents().take(2)

    rule.setContent {
      SearchModeContent(
          query = "test", searchResults = testEvents, onEventClick = { clickedEvent = it })
    }

    rule.waitForIdle()

    // Verify events are displayed
    testEvents.forEach { event -> rule.onNodeWithText(event.title).assertIsDisplayed() }

    // Click on first event
    rule.onNodeWithText(testEvents[0].title).performClick()
    rule.waitForIdle()

    // Verify callback was triggered
    assertEquals(testEvents[0], clickedEvent)
  }

  @Test
  fun recentItemsSection_withClickedEvent_displaysAndHandlesClick() {
    var clickedEventId = ""
    val testEvent = LocalEventRepository.defaultSampleEvents()[0]
    val recentItems = listOf(RecentItem.ClickedEvent(testEvent.uid, testEvent.title))

    rule.setContent {
      SearchModeContent(recentItems = recentItems, onRecentEventClick = { clickedEventId = it })
    }

    rule.waitForIdle()

    // Verify event is displayed
    rule.onNodeWithText(testEvent.title).assertIsDisplayed()

    // Click on event
    rule.onNodeWithText(testEvent.title).performClick()
    rule.waitForIdle()

    // Verify callback was triggered
    assertEquals(testEvent.uid, clickedEventId)
  }

  @Test
  fun allRecentItemsPage_displaysCorrectly() {
    val recentItems =
        listOf(
            RecentItem.Search("coffee"),
            RecentItem.ClickedEvent("event1", "Concert"),
            RecentItem.Search("basketball"))

    rule.setContent {
      MaterialTheme {
        AllRecentItemsPage(
            recentItems = recentItems,
            onRecentSearchClick = {},
            onRecentEventClick = {},
            onClearAll = {},
            onBack = {})
      }
    }

    rule.waitForIdle()

    // Verify AllRecentItemsPage is displayed
    rule.onNodeWithText("Recent searches").assertIsDisplayed()
    rule.onNodeWithTag("backFromAllRecentsButton").assertIsDisplayed()
    rule.onNodeWithTag("clearAllRecentButton").assertIsDisplayed()

    // Verify all items are displayed
    rule.onNodeWithText("coffee").assertIsDisplayed()
    rule.onNodeWithText("Concert").assertIsDisplayed()
    rule.onNodeWithText("basketball").assertIsDisplayed()
  }

  @Test
  fun allRecentItemsPage_backButton_triggersCallback() {
    var backCalled = false

    rule.setContent {
      MaterialTheme {
        AllRecentItemsPage(
            recentItems = listOf(RecentItem.Search("test")),
            onRecentSearchClick = {},
            onRecentEventClick = {},
            onClearAll = {},
            onBack = { backCalled = true })
      }
    }

    rule.waitForIdle()

    // Click back button
    rule.onNodeWithTag("backFromAllRecentsButton").performClick()
    rule.waitForIdle()

    // Verify callback was triggered
    assertTrue(backCalled)
  }

  @Test
  fun allRecentItemsPage_clearAllButton_triggersCallback() {
    var clearAllCalled = false

    rule.setContent {
      MaterialTheme {
        AllRecentItemsPage(
            recentItems = listOf(RecentItem.Search("test")),
            onRecentSearchClick = {},
            onRecentEventClick = {},
            onClearAll = { clearAllCalled = true },
            onBack = {})
      }
    }

    rule.waitForIdle()

    // Click clear all button
    rule.onNodeWithTag("clearAllRecentButton").performClick()
    rule.waitForIdle()

    // Verify callback was triggered
    assertTrue(clearAllCalled)
  }

  @Test
  fun allRecentItemsPage_clickRecentSearch_triggersCallback() {
    var clickedQuery = ""

    rule.setContent {
      MaterialTheme {
        AllRecentItemsPage(
            recentItems = listOf(RecentItem.Search("coffee")),
            onRecentSearchClick = { clickedQuery = it },
            onRecentEventClick = {},
            onClearAll = {},
            onBack = {})
      }
    }

    rule.waitForIdle()

    // Click on recent search
    rule.onNodeWithTag("recentSearchItem_coffee").performClick()
    rule.waitForIdle()

    // Verify callback was triggered
    assertEquals("coffee", clickedQuery)
  }

  @Test
  fun allRecentItemsPage_clickRecentEvent_triggersCallback() {
    var clickedEventId = ""

    rule.setContent {
      MaterialTheme {
        AllRecentItemsPage(
            recentItems = listOf(RecentItem.ClickedEvent("event123", "Concert")),
            onRecentSearchClick = {},
            onRecentEventClick = { clickedEventId = it },
            onClearAll = {},
            onBack = {})
      }
    }

    rule.waitForIdle()

    // Click on recent event
    rule.onNodeWithTag("recentEventItem_Concert").performClick()
    rule.waitForIdle()

    // Verify callback was triggered
    assertEquals("event123", clickedEventId)
  }

  @Test
  fun memoryFormScreen_displaysWhenCurrentScreenIsMemoryForm() {
    val testEvents = LocalEventRepository.defaultSampleEvents().take(2)

    rule.setContent {
      MaterialTheme {
        BottomSheetContent(
            state = BottomSheetState.FULL,
            fullEntryKey = 0,
            searchBarState =
                SearchBarState(
                    query = "",
                    shouldRequestFocus = false,
                    onQueryChange = {},
                    onTap = {},
                    onFocusHandled = {},
                    onClear = {}),
            currentScreen = BottomSheetScreen.MEMORY_FORM,
            availableEvents = testEvents,
            onMemorySave = {},
            onMemoryCancel = {},
            filterViewModel = filterViewModel,
            locationViewModel = locationViewModel,
            profileViewModel = profileViewModel,
            eventViewModel = eventViewModel)
      }
    }

    rule.waitForIdle()

    // Verify MemoryFormScreen is displayed by checking its test tag
    rule.onNodeWithTag("memoryFormScreen").assertIsDisplayed()
  }

  @Test
  fun addEventScreen_displaysWhenCurrentScreenIsAddEvent() {
    rule.setContent {
      MaterialTheme {
        BottomSheetContent(
            state = BottomSheetState.FULL,
            fullEntryKey = 0,
            searchBarState =
                SearchBarState(
                    query = "",
                    shouldRequestFocus = false,
                    onQueryChange = {},
                    onTap = {},
                    onFocusHandled = {},
                    onClear = {}),
            currentScreen = BottomSheetScreen.ADD_EVENT,
            onCreateEventDone = {},
            filterViewModel = filterViewModel,
            locationViewModel = locationViewModel,
            profileViewModel = profileViewModel,
            eventViewModel = eventViewModel)
      }
    }

    rule.waitForIdle()

    // Verify AddEventScreen is displayed by checking its test tag
    rule.onNodeWithTag("AddEventScreen").assertIsDisplayed()
  }

  @Test
  fun showAllRecentsButton_navigatesToAllRecentItemsPage() {
    val recentItems =
        listOf(
            RecentItem.Search("coffee"),
            RecentItem.Search("tea"),
            RecentItem.ClickedEvent("event1", "Concert"))

    rule.setContent {
      SearchModeContent(
          recentItems = recentItems,
          onRecentSearchClick = {},
          onRecentEventClick = {},
          onCategoryClick = {})
    }

    rule.waitForIdle()

    // Click "Show all" button
    rule.onNodeWithTag("showAllRecentSearchesButton").performClick()
    rule.waitForIdle()

    // Verify AllRecentItemsPage is now displayed
    rule.onNodeWithText("Recent searches").assertIsDisplayed()
    rule.onNodeWithTag("backFromAllRecentsButton").assertIsDisplayed()
    rule.onNodeWithTag("clearAllRecentButton").assertIsDisplayed()
  }

  @Test
  fun modalProfileMenu_onModalShownCallbackTriggered() {
    val seen = mutableListOf<Boolean>()
    var profileClicked = false

    rule.setContent {
      MaterialTheme {
        BottomSheetContent(
            state = BottomSheetState.FULL,
            fullEntryKey = 0,
            searchBarState =
                SearchBarState(
                    query = "",
                    shouldRequestFocus = false,
                    onQueryChange = {},
                    onTap = {},
                    onFocusHandled = {},
                    onClear = {}),
            onModalShown = { seen.add(it) },
            onProfileClick = { profileClicked = true },
            filterViewModel = filterViewModel,
            locationViewModel = locationViewModel,
            profileViewModel = profileViewModel)
      }
    }

    rule.waitForIdle()

    // Open modal by clicking profile button (use unmerged tree to reach clickable semantics)
    rule.onNodeWithTag("profileButton", useUnmergedTree = true).performClick()
    rule.waitForIdle()

    // Modal should have been shown
    assertTrue(seen.contains(true))

    // Click the Profile button inside modal which closes it and triggers onProfileClick
    rule.onNodeWithText("Profile").performClick()
    rule.waitForIdle()

    // onProfileClick should have been invoked and onModalShown should have received a false
    assertTrue(profileClicked)
    assertTrue(seen.contains(false))
  }

  @Test
  fun modalProfileMenu_buttons_invokeCallbacks() {
    var profileClicked = false
    var friendsClicked = false
    var settingsClicked = false

    rule.setContent {
      MaterialTheme {
        BottomSheetContent(
            state = BottomSheetState.FULL,
            fullEntryKey = 0,
            searchBarState =
                SearchBarState(
                    query = "",
                    shouldRequestFocus = false,
                    onQueryChange = {},
                    onTap = {},
                    onFocusHandled = {},
                    onClear = {}),
            onProfileClick = { profileClicked = true },
            onNavigateToFriends = { friendsClicked = true },
            onSettingsClick = { settingsClicked = true },
            filterViewModel = filterViewModel,
            locationViewModel = locationViewModel,
            profileViewModel = profileViewModel)
      }
    }

    rule.waitForIdle()

    // Open -> Friends -> reopen -> Settings -> reopen -> Profile
    rule.onNodeWithTag("profileButton", useUnmergedTree = true).performClick()
    rule.waitForIdle()
    rule.onNodeWithText("Friends").performClick()
    rule.waitForIdle()

    // Re-open modal
    rule.onNodeWithTag("profileButton", useUnmergedTree = true).performClick()
    rule.waitForIdle()
    rule.onNodeWithText("Settings").performClick()
    rule.waitForIdle()

    // Re-open modal
    rule.onNodeWithTag("profileButton", useUnmergedTree = true).performClick()
    rule.waitForIdle()
    rule.onNodeWithText("Profile").performClick()
    rule.waitForIdle()

    assertTrue(friendsClicked)
    assertTrue(settingsClicked)
    assertTrue(profileClicked)
  }

  @Test
  fun modalProfileMenu_dismissBehavior_closesOnDismissRequest() {
    // This test verifies that dismiss path clears the modal and related UI is no longer present
    rule.setContent {
      MaterialTheme {
        BottomSheetContent(
            state = BottomSheetState.FULL,
            fullEntryKey = 0,
            searchBarState =
                SearchBarState(
                    query = "",
                    shouldRequestFocus = false,
                    onQueryChange = {},
                    onTap = {},
                    onFocusHandled = {},
                    onClear = {}),
            filterViewModel = filterViewModel,
            locationViewModel = locationViewModel,
            profileViewModel = profileViewModel)
      }
    }

    rule.waitForIdle()

    // Open modal
    rule.onNodeWithTag("profileButton", useUnmergedTree = true).performClick()
    rule.waitForIdle()

    // Ensure modal content visible
    rule.onNodeWithText("Hello", substring = true).assertIsDisplayed()

    // Dismiss by clicking the Profile button which closes it (internal dismiss handler)
    rule.onNodeWithText("Profile").performClick()
    rule.waitForIdle()

    // Modal content should no longer exist
    rule.onNodeWithText("Profile").assertDoesNotExist()
  }

  @Test
  fun showAllRecents_clearAll_invokesCallback_fromBottomSheetContent() {
    var cleared = false
    val recentItems =
        listOf(RecentItem.Search("coffee"), RecentItem.ClickedEvent("event1", "Concert"))

    rule.setContent {
      MaterialTheme {
        BottomSheetContent(
            state = BottomSheetState.FULL,
            fullEntryKey = 0,
            searchBarState =
                SearchBarState(
                    query = "",
                    shouldRequestFocus = false,
                    onQueryChange = {},
                    onTap = {},
                    onFocusHandled = {},
                    onClear = {}),
            isSearchMode = true,
            recentItems = recentItems,
            onRecentSearchClick = {},
            onRecentEventClick = {},
            onClearRecentSearches = { cleared = true },
            filterViewModel = filterViewModel,
            locationViewModel = locationViewModel,
            profileViewModel = profileViewModel)
      }
    }

    rule.waitForIdle()

    // Click "Show all" to open AllRecentItemsPage
    rule.onNodeWithTag("showAllRecentSearchesButton").performClick()
    rule.waitForIdle()

    // Now click the Clear All button inside AllRecentItemsPage
    rule.onNodeWithTag("clearAllRecentButton").performClick()
    rule.waitForIdle()

    assertTrue(cleared)
  }
}<|MERGE_RESOLUTION|>--- conflicted
+++ resolved
@@ -206,67 +206,6 @@
   }
 
   @Test
-<<<<<<< HEAD
-=======
-  fun searchBar_doesNotFocusInCollapsedState() {
-    rule.setContent { TestContent(state = BottomSheetState.COLLAPSED, initialFocus = true) }
-
-    rule.onNodeWithText("Search activities").assertIsNotFocused()
-  }
-
-  @Test
-  fun buttons_areClickable() {
-    // Test Quick Action buttons in FULL state
-    rule.setContent { TestContent(state = BottomSheetState.FULL, initialFocus = false) }
-
-    rule.waitForIdle()
-
-    rule.onNodeWithText("Create Memory").assertHasClickAction()
-    rule.onNodeWithText("Create Event").assertHasClickAction()
-    rule.onNodeWithText("Friends").assertHasClickAction()
-  }
-
-  @Test
-  fun friendsButton_isDisplayedInQuickActions() {
-    rule.setContent { TestContent(state = BottomSheetState.FULL) }
-    rule.waitForIdle()
-
-    rule.onNodeWithText("Quick Actions").assertIsDisplayed()
-    rule.onNodeWithText("Friends").assertIsDisplayed()
-  }
-
-  @Test
-  fun friendsButton_triggersNavigationCallback() {
-    var navigationTriggered = false
-
-    rule.setContent {
-      MaterialTheme {
-        BottomSheetContent(
-            state = BottomSheetState.FULL,
-            fullEntryKey = 0,
-            searchBarState =
-                SearchBarState(
-                    query = "",
-                    shouldRequestFocus = false,
-                    onQueryChange = {},
-                    onTap = {},
-                    onFocusHandled = {},
-                    onClear = {}),
-            onNavigateToFriends = { navigationTriggered = true },
-            filterViewModel = filterViewModel,
-            locationViewModel = locationViewModel,
-            profileViewModel = profileViewModel,
-            eventViewModel = eventViewModel)
-      }
-    }
-    rule.waitForIdle()
-
-    rule.onNodeWithText("Friends").performClick()
-    assertTrue(navigationTriggered)
-  }
-
-  @Test
->>>>>>> fb0be46d
   fun searchQuery_persistsAcrossStateChanges() {
     rule.setContent { TestContent(state = BottomSheetState.COLLAPSED, initialQuery = "Coffee") }
 
@@ -608,43 +547,6 @@
   }
 
   @Test
-<<<<<<< HEAD
-=======
-  fun profileButton_clickInvokesCallback() {
-    var clicked = false
-    rule.setContent {
-      MaterialTheme {
-        BottomSheetContent(
-            state = BottomSheetState.FULL,
-            fullEntryKey = 0,
-            searchBarState =
-                SearchBarState(
-                    query = "",
-                    shouldRequestFocus = false,
-                    onQueryChange = {},
-                    onTap = {},
-                    onFocusHandled = {},
-                    onClear = {}),
-            avatarUrl = "http://example.com/avatar.jpg",
-            onProfileClick = { clicked = true },
-            filterViewModel = filterViewModel,
-            locationViewModel = locationViewModel,
-            profileViewModel = profileViewModel,
-            eventViewModel = eventViewModel)
-      }
-    }
-
-    rule.waitForIdle()
-
-    // The clickable semantics live on the inner Box; use unmerged tree to find the clickable node
-    rule.onNodeWithTag("profileButton", useUnmergedTree = true).performClick()
-    rule.waitForIdle()
-
-    assertTrue(clicked)
-  }
-
-  @Test
->>>>>>> fb0be46d
   fun profileButton_displaysDefaultIconWhenAvatarUrlIsNull() {
     rule.setContent {
       MaterialTheme {
