package com.swent.mapin.ui.map

import androidx.compose.material3.MaterialTheme
import androidx.compose.runtime.Composable
import androidx.compose.runtime.getValue
import androidx.compose.runtime.mutableStateOf
import androidx.compose.runtime.remember
import androidx.compose.runtime.setValue
import androidx.compose.ui.test.assertHasClickAction
import androidx.compose.ui.test.assertIsDisplayed
import androidx.compose.ui.test.assertIsFocused
import androidx.compose.ui.test.assertIsNotFocused
import androidx.compose.ui.test.junit4.createComposeRule
import androidx.compose.ui.test.onNodeWithText
import androidx.compose.ui.test.performClick
import androidx.compose.ui.test.performScrollTo
import androidx.compose.ui.test.performTextInput
import com.swent.mapin.model.Location
import com.swent.mapin.model.event.Event
import org.junit.Assert.assertEquals
import org.junit.Assert.assertTrue
import org.junit.Rule
import org.junit.Test

// Assisted by AI
class BottomSheetContentTest {

    @get:Rule val rule = createComposeRule()

    @Composable
    private fun TestContent(
        state: BottomSheetState,
        initialQuery: String = "",
        initialFocus: Boolean = false,
        initialSearchMode: Boolean = false,
        initialResults: List<Event> = sampleEvents(),
        onQueryChange: (String) -> Unit = {},
        onTap: () -> Unit = {}
    ) {
        MaterialTheme {
            var query by remember { mutableStateOf(initialQuery) }
            var shouldRequestFocus by remember { mutableStateOf(initialFocus) }
            var isSearchMode by remember { mutableStateOf(initialSearchMode) }
            var results by remember { mutableStateOf(initialResults) }

            BottomSheetContent(
                state = state,
                fullEntryKey = 0,
                searchBarState =
                    SearchBarState(
                        query = query,
                        shouldRequestFocus = shouldRequestFocus,
                        onQueryChange = {
                            query = it
                            results =
                                if (it.isBlank()) {
                                    initialResults
                                } else {
                                    initialResults.filter { event ->
                                        event.title.contains(it, ignoreCase = true) ||
                                                event.location.name.contains(it, ignoreCase = true)
                                    }
                                }
                            onQueryChange(it)
                        },
                        onTap = {
                            isSearchMode = true
                            onTap()
                        },
                        onFocusHandled = { shouldRequestFocus = false },
                        onClear = {
                            query = ""
                            shouldRequestFocus = false
                            results = initialResults
                            isSearchMode = false
                        }),
                searchResults = results,
                isSearchMode = isSearchMode)
        }
    }

    @Test
    fun collapsedState_showsSearchBarOnly() {
        rule.setContent { TestContent(state = BottomSheetState.COLLAPSED) }

        rule.onNodeWithText("Search activities").assertIsDisplayed()
    }

    @Test
    fun mediumState_showsQuickActions() {
        rule.setContent { TestContent(state = BottomSheetState.MEDIUM) }

        rule.onNodeWithText("Search activities").assertIsDisplayed()
        rule.onNodeWithText("Quick Actions").assertIsDisplayed()
        rule.onNodeWithText("Create Memory").assertIsDisplayed()
        rule.onNodeWithText("Create Event").assertIsDisplayed()
        rule.onNodeWithText("Filters").assertIsDisplayed()
    }

    @Test
    fun fullStateWithoutSearch_showsQuickActions() {
        rule.setContent { TestContent(state = BottomSheetState.FULL, initialSearchMode = false) }
        rule.waitForIdle()

        rule.waitUntil(timeoutMillis = 10000) {
            try {
                rule.onNodeWithText("Activity 1").assertIsDisplayed()
                true
            } catch (e: AssertionError) {
                false
            }
        }

        rule.onNodeWithText("Search activities").assertIsDisplayed()
        rule.onNodeWithText("Recent Activities").assertIsDisplayed()
        rule.onNodeWithText("Discover").assertIsDisplayed()
        rule.onNodeWithText("Activity 1").assertIsDisplayed()
    }

<<<<<<< HEAD
    @Test
    fun searchBar_handlesTextInputAndCallbacks() {
        var capturedQuery = ""
        var tapTriggered = false

        rule.setContent {
            TestContent(
                state = BottomSheetState.COLLAPSED,
                onQueryChange = { capturedQuery = it },
                onTap = { tapTriggered = true })
        }

        rule.onNodeWithText("Search activities").performClick()
        assertTrue(tapTriggered)

        rule.onNodeWithText("Search activities").performTextInput("Test")
        assertEquals("Test", capturedQuery)
=======
    rule.onNodeWithText("Search activities").assertIsDisplayed()
    rule.onNodeWithText("Recent Activities").assertIsDisplayed()
    rule.onNodeWithText("Activity 1").assertIsDisplayed()
  }

  @Test
  fun searchBar_handlesTextInputAndCallbacks() {
    var capturedQuery = ""
    var tapTriggered = false

    rule.setContent {
      TestContent(
          state = BottomSheetState.COLLAPSED,
          onQueryChange = { capturedQuery = it },
          onTap = { tapTriggered = true })
>>>>>>> e0e6596a
    }

    @Test
    fun searchBar_focusOnlyInFullState() {
        rule.setContent { TestContent(state = BottomSheetState.FULL, initialFocus = true) }

        rule.onNodeWithText("Search activities").assertIsFocused()
    }

    @Test
    fun searchBar_doesNotFocusInCollapsedState() {
        rule.setContent { TestContent(state = BottomSheetState.COLLAPSED, initialFocus = true) }

        rule.onNodeWithText("Search activities").assertIsNotFocused()
    }

    @Test
    fun buttons_areClickable() {
        rule.setContent { TestContent(state = BottomSheetState.FULL, initialFocus = false) }

        rule.onNodeWithText("Create Memory").assertHasClickAction()
        rule.onNodeWithText("Sports").assertHasClickAction()
        rule.onNodeWithText("Music").assertHasClickAction()
    }

    @Test
    fun searchQuery_persistsAcrossStateChanges() {
        rule.setContent { TestContent(state = BottomSheetState.COLLAPSED, initialQuery = "Coffee") }

        rule.onNodeWithText("Coffee").assertIsDisplayed()
    }

<<<<<<< HEAD
    @Test
    fun fullState_showsSearchResultsWhenActive() {
        rule.setContent {
            TestContent(
                state = BottomSheetState.FULL, initialSearchMode = true, initialResults = sampleEvents())
        }
=======
    rule.waitForIdle()

    rule.onNodeWithText("Create Memory").assertHasClickAction()
    rule.onNodeWithText("Create Event").assertHasClickAction()
    rule.onNodeWithText("Filters").assertHasClickAction()
  }
>>>>>>> e0e6596a

        rule.onNodeWithText("All events").assertIsDisplayed()
        rule.onNodeWithText("Tech Conference").assertIsDisplayed()
    }

    @Test
    fun searchModeWithNoMatches_showsEmptyState() {
        rule.setContent {
            TestContent(
                state = BottomSheetState.FULL, initialSearchMode = true, initialResults = emptyList())
        }

        rule.onNodeWithText("No events available yet.").assertIsDisplayed()
    }

<<<<<<< HEAD
    private fun sampleEvents(): List<Event> =
        listOf(
            Event(uid = "event1", title = "All Hands", location = Location("Auditorium", 0.0, 0.0)),
            Event(
                uid = "event2",
                title = "Tech Conference",
                location = Location("Main Hall", 0.0, 0.0)))
=======
    rule.onNodeWithText("Coffee").assertIsDisplayed()
  }

  // Tests for tag filtering functionality
  @Composable
  private fun TestContentWithTags(
      state: BottomSheetState,
      topTags: List<String> = listOf("Sports", "Music", "Food", "Tech", "Art"),
      selectedTags: Set<String> = emptySet(),
      onTagClick: (String) -> Unit = {}
  ) {
    MaterialTheme {
      var query by remember { mutableStateOf("") }
      var shouldRequestFocus by remember { mutableStateOf(false) }

      BottomSheetContent(
          state = state,
          fullEntryKey = 0,
          searchBarState =
              SearchBarState(
                  query = query,
                  shouldRequestFocus = shouldRequestFocus,
                  onQueryChange = { query = it },
                  onTap = {},
                  onFocusHandled = { shouldRequestFocus = false }),
          topTags = topTags,
          selectedTags = selectedTags,
          onTagClick = onTagClick)
    }
  }

  @Test
  fun tagsSection_displaysTopTags() {
    rule.setContent {
      TestContentWithTags(
          state = BottomSheetState.FULL, topTags = listOf("Sports", "Music", "Food"))
    }

    rule.waitForIdle()

    rule.onNodeWithText("Sports").performScrollTo().assertIsDisplayed()
    rule.onNodeWithText("Music").performScrollTo().assertIsDisplayed()
    rule.onNodeWithText("Food").performScrollTo().assertIsDisplayed()
  }

  @Test
  fun tagsSection_doesNotDisplayWhenNoTags() {
    rule.setContent { TestContentWithTags(state = BottomSheetState.FULL, topTags = emptyList()) }

    rule.waitForIdle()

    // "Discover" title should still be visible from old section
    rule.onNodeWithText("Discover").assertDoesNotExist()
  }

  @Test
  fun tagsSection_allTagsAreClickable() {
    rule.setContent {
      TestContentWithTags(
          state = BottomSheetState.FULL, topTags = listOf("Sports", "Music", "Food", "Tech", "Art"))
    }

    rule.waitForIdle()

    // Scroll to make tags visible on smaller screens
    rule.onNodeWithText("Sports").performScrollTo().assertHasClickAction()
    rule.onNodeWithText("Music").performScrollTo().assertHasClickAction()
    rule.onNodeWithText("Food").performScrollTo().assertHasClickAction()
    rule.onNodeWithText("Tech").performScrollTo().assertHasClickAction()
    rule.onNodeWithText("Art").performScrollTo().assertHasClickAction()
  }

  @Test
  fun tagsSection_callsOnTagClickWhenClicked() {
    var clickedTag = ""
    rule.setContent {
      TestContentWithTags(
          state = BottomSheetState.FULL,
          topTags = listOf("Sports", "Music"),
          onTagClick = { clickedTag = it })
    }

    rule.waitForIdle()

    // Scroll to make tags visible on smaller screens
    rule.onNodeWithText("Sports").performScrollTo().performClick()
    assertEquals("Sports", clickedTag)

    rule.onNodeWithText("Music").performScrollTo().performClick()
    assertEquals("Music", clickedTag)
  }

  @Test
  fun tagsSection_handlesMultipleTagClicks() {
    val clickedTags = mutableListOf<String>()
    rule.setContent {
      TestContentWithTags(
          state = BottomSheetState.FULL,
          topTags = listOf("Sports", "Music", "Food"),
          onTagClick = { clickedTags.add(it) })
    }

    rule.waitForIdle()

    // Scroll to make tags visible on smaller screens
    rule.onNodeWithText("Sports").performScrollTo().performClick()
    rule.onNodeWithText("Music").performScrollTo().performClick()
    rule.onNodeWithText("Food").performScrollTo().performClick()

    assertEquals(3, clickedTags.size)
    assertTrue(clickedTags.contains("Sports"))
    assertTrue(clickedTags.contains("Music"))
    assertTrue(clickedTags.contains("Food"))
  }

  @Test
  fun tagsSection_displaysCorrectNumberOfTags() {
    val tags = listOf("Sports", "Music", "Food", "Tech", "Art")
    rule.setContent { TestContentWithTags(state = BottomSheetState.FULL, topTags = tags) }

    rule.waitForIdle()

    tags.forEach { tag -> rule.onNodeWithText(tag).performScrollTo().assertIsDisplayed() }
  }

  @Test
  fun tagsSection_visibleInFullStateOnly() {
    // Test that tags are visible in FULL state
    rule.setContent {
      TestContentWithTags(state = BottomSheetState.FULL, topTags = listOf("Sports", "Music"))
    }

    rule.waitForIdle()
    rule.onNodeWithText("Sports").performScrollTo().assertIsDisplayed()
  }

  @Test
  fun tagsSection_handlesEmptySelectedTags() {
    rule.setContent {
      TestContentWithTags(
          state = BottomSheetState.FULL,
          topTags = listOf("Sports", "Music"),
          selectedTags = emptySet())
    }

    rule.waitForIdle()

    // Scroll to make tags visible on smaller screens
    rule.onNodeWithText("Sports").performScrollTo().assertIsDisplayed()
    rule.onNodeWithText("Music").performScrollTo().assertIsDisplayed()
  }

  @Test
  fun tagsSection_withSelectedTags_tagsStillDisplayed() {
    rule.setContent {
      TestContentWithTags(
          state = BottomSheetState.FULL,
          topTags = listOf("Sports", "Music", "Food"),
          selectedTags = setOf("Sports", "Music"))
    }

    rule.waitForIdle()

    // Scroll to make tags visible on smaller screens
    rule.onNodeWithText("Sports").performScrollTo().assertIsDisplayed()
    rule.onNodeWithText("Music").performScrollTo().assertIsDisplayed()
    rule.onNodeWithText("Food").performScrollTo().assertIsDisplayed()
  }

  @Test
  fun tagsSection_displaysDiscoverTitle() {
    rule.setContent {
      TestContentWithTags(state = BottomSheetState.FULL, topTags = listOf("Sports", "Music"))
    }

    rule.waitForIdle()

    // Should have "Discover" as section title - scroll to make it visible
    rule.onNodeWithText("Discover").performScrollTo().assertIsDisplayed()
  }

  @Test
  fun tagsSection_handlesLongTagNames() {
    rule.setContent {
      TestContentWithTags(
          state = BottomSheetState.FULL, topTags = listOf("VeryLongTagName", "AnotherLongTag"))
    }

    rule.waitForIdle()

    // Scroll to make tags visible on smaller screens
    rule.onNodeWithText("VeryLongTagName").performScrollTo().assertIsDisplayed()
    rule.onNodeWithText("AnotherLongTag").performScrollTo().assertIsDisplayed()
  }

  @Test
  fun tagsSection_handlesSpecialCharacters() {
    rule.setContent {
      TestContentWithTags(
          state = BottomSheetState.FULL, topTags = listOf("Art & Craft", "Tech-Conference"))
    }

    rule.waitForIdle()

    // Scroll to make tags visible on smaller screens
    rule.onNodeWithText("Art & Craft").performScrollTo().assertIsDisplayed()
    rule.onNodeWithText("Tech-Conference").performScrollTo().assertIsDisplayed()
  }
>>>>>>> e0e6596a
}<|MERGE_RESOLUTION|>--- conflicted
+++ resolved
@@ -15,8 +15,6 @@
 import androidx.compose.ui.test.performClick
 import androidx.compose.ui.test.performScrollTo
 import androidx.compose.ui.test.performTextInput
-import com.swent.mapin.model.Location
-import com.swent.mapin.model.event.Event
 import org.junit.Assert.assertEquals
 import org.junit.Assert.assertTrue
 import org.junit.Rule
@@ -25,117 +23,68 @@
 // Assisted by AI
 class BottomSheetContentTest {
 
-    @get:Rule val rule = createComposeRule()
-
-    @Composable
-    private fun TestContent(
-        state: BottomSheetState,
-        initialQuery: String = "",
-        initialFocus: Boolean = false,
-        initialSearchMode: Boolean = false,
-        initialResults: List<Event> = sampleEvents(),
-        onQueryChange: (String) -> Unit = {},
-        onTap: () -> Unit = {}
-    ) {
-        MaterialTheme {
-            var query by remember { mutableStateOf(initialQuery) }
-            var shouldRequestFocus by remember { mutableStateOf(initialFocus) }
-            var isSearchMode by remember { mutableStateOf(initialSearchMode) }
-            var results by remember { mutableStateOf(initialResults) }
-
-            BottomSheetContent(
-                state = state,
-                fullEntryKey = 0,
-                searchBarState =
-                    SearchBarState(
-                        query = query,
-                        shouldRequestFocus = shouldRequestFocus,
-                        onQueryChange = {
-                            query = it
-                            results =
-                                if (it.isBlank()) {
-                                    initialResults
-                                } else {
-                                    initialResults.filter { event ->
-                                        event.title.contains(it, ignoreCase = true) ||
-                                                event.location.name.contains(it, ignoreCase = true)
-                                    }
-                                }
-                            onQueryChange(it)
-                        },
-                        onTap = {
-                            isSearchMode = true
-                            onTap()
-                        },
-                        onFocusHandled = { shouldRequestFocus = false },
-                        onClear = {
-                            query = ""
-                            shouldRequestFocus = false
-                            results = initialResults
-                            isSearchMode = false
-                        }),
-                searchResults = results,
-                isSearchMode = isSearchMode)
-        }
-    }
-
-    @Test
-    fun collapsedState_showsSearchBarOnly() {
-        rule.setContent { TestContent(state = BottomSheetState.COLLAPSED) }
-
-        rule.onNodeWithText("Search activities").assertIsDisplayed()
-    }
-
-    @Test
-    fun mediumState_showsQuickActions() {
-        rule.setContent { TestContent(state = BottomSheetState.MEDIUM) }
-
-        rule.onNodeWithText("Search activities").assertIsDisplayed()
-        rule.onNodeWithText("Quick Actions").assertIsDisplayed()
-        rule.onNodeWithText("Create Memory").assertIsDisplayed()
-        rule.onNodeWithText("Create Event").assertIsDisplayed()
-        rule.onNodeWithText("Filters").assertIsDisplayed()
-    }
-
-    @Test
-    fun fullStateWithoutSearch_showsQuickActions() {
-        rule.setContent { TestContent(state = BottomSheetState.FULL, initialSearchMode = false) }
-        rule.waitForIdle()
-
-        rule.waitUntil(timeoutMillis = 10000) {
-            try {
-                rule.onNodeWithText("Activity 1").assertIsDisplayed()
-                true
-            } catch (e: AssertionError) {
-                false
-            }
-        }
-
-        rule.onNodeWithText("Search activities").assertIsDisplayed()
-        rule.onNodeWithText("Recent Activities").assertIsDisplayed()
-        rule.onNodeWithText("Discover").assertIsDisplayed()
+  @get:Rule val rule = createComposeRule()
+
+  @Composable
+  private fun TestContent(
+      state: BottomSheetState,
+      initialQuery: String = "",
+      initialFocus: Boolean = false,
+      onQueryChange: (String) -> Unit = {},
+      onTap: () -> Unit = {}
+  ) {
+    MaterialTheme {
+      var query by remember { mutableStateOf(initialQuery) }
+      var shouldRequestFocus by remember { mutableStateOf(initialFocus) }
+
+      BottomSheetContent(
+          state = state,
+          fullEntryKey = 0,
+          searchBarState =
+              SearchBarState(
+                  query = query,
+                  shouldRequestFocus = shouldRequestFocus,
+                  onQueryChange = {
+                    query = it
+                    onQueryChange(it)
+                  },
+                  onTap = onTap,
+                  onFocusHandled = { shouldRequestFocus = false }))
+    }
+  }
+
+  @Test
+  fun collapsedState_showsSearchBarOnly() {
+    rule.setContent { TestContent(state = BottomSheetState.COLLAPSED) }
+
+    rule.onNodeWithText("Search activities").assertIsDisplayed()
+  }
+
+  @Test
+  fun mediumState_showsQuickActions() {
+    rule.setContent { TestContent(state = BottomSheetState.MEDIUM) }
+
+    rule.onNodeWithText("Search activities").assertIsDisplayed()
+    rule.onNodeWithText("Quick Actions").assertIsDisplayed()
+    rule.onNodeWithText("Create Memory").assertIsDisplayed()
+    rule.onNodeWithText("Create Event").assertIsDisplayed()
+    rule.onNodeWithText("Filters").assertIsDisplayed()
+  }
+
+  @Test
+  fun fullState_showsAllContent() {
+    rule.setContent { TestContent(state = BottomSheetState.FULL) }
+    rule.waitForIdle()
+
+    rule.waitUntil(timeoutMillis = 10000) {
+      try {
         rule.onNodeWithText("Activity 1").assertIsDisplayed()
-    }
-
-<<<<<<< HEAD
-    @Test
-    fun searchBar_handlesTextInputAndCallbacks() {
-        var capturedQuery = ""
-        var tapTriggered = false
-
-        rule.setContent {
-            TestContent(
-                state = BottomSheetState.COLLAPSED,
-                onQueryChange = { capturedQuery = it },
-                onTap = { tapTriggered = true })
-        }
-
-        rule.onNodeWithText("Search activities").performClick()
-        assertTrue(tapTriggered)
-
-        rule.onNodeWithText("Search activities").performTextInput("Test")
-        assertEquals("Test", capturedQuery)
-=======
+        true
+      } catch (e: AssertionError) {
+        false
+      }
+    }
+
     rule.onNodeWithText("Search activities").assertIsDisplayed()
     rule.onNodeWithText("Recent Activities").assertIsDisplayed()
     rule.onNodeWithText("Activity 1").assertIsDisplayed()
@@ -151,78 +100,44 @@
           state = BottomSheetState.COLLAPSED,
           onQueryChange = { capturedQuery = it },
           onTap = { tapTriggered = true })
->>>>>>> e0e6596a
-    }
-
-    @Test
-    fun searchBar_focusOnlyInFullState() {
-        rule.setContent { TestContent(state = BottomSheetState.FULL, initialFocus = true) }
-
-        rule.onNodeWithText("Search activities").assertIsFocused()
-    }
-
-    @Test
-    fun searchBar_doesNotFocusInCollapsedState() {
-        rule.setContent { TestContent(state = BottomSheetState.COLLAPSED, initialFocus = true) }
-
-        rule.onNodeWithText("Search activities").assertIsNotFocused()
-    }
-
-    @Test
-    fun buttons_areClickable() {
-        rule.setContent { TestContent(state = BottomSheetState.FULL, initialFocus = false) }
-
-        rule.onNodeWithText("Create Memory").assertHasClickAction()
-        rule.onNodeWithText("Sports").assertHasClickAction()
-        rule.onNodeWithText("Music").assertHasClickAction()
-    }
-
-    @Test
-    fun searchQuery_persistsAcrossStateChanges() {
-        rule.setContent { TestContent(state = BottomSheetState.COLLAPSED, initialQuery = "Coffee") }
-
-        rule.onNodeWithText("Coffee").assertIsDisplayed()
-    }
-
-<<<<<<< HEAD
-    @Test
-    fun fullState_showsSearchResultsWhenActive() {
-        rule.setContent {
-            TestContent(
-                state = BottomSheetState.FULL, initialSearchMode = true, initialResults = sampleEvents())
-        }
-=======
+    }
+
+    rule.onNodeWithText("Search activities").performClick()
+    assertTrue(tapTriggered)
+
+    rule.onNodeWithText("Search activities").performTextInput("Test")
+    assertEquals("Test", capturedQuery)
+  }
+
+  @Test
+  fun searchBar_focusOnlyInFullState() {
+    rule.setContent { TestContent(state = BottomSheetState.FULL, initialFocus = true) }
+
+    rule.onNodeWithText("Search activities").assertIsFocused()
+  }
+
+  @Test
+  fun searchBar_doesNotFocusInCollapsedState() {
+    rule.setContent { TestContent(state = BottomSheetState.COLLAPSED, initialFocus = true) }
+
+    rule.onNodeWithText("Search activities").assertIsNotFocused()
+  }
+
+  @Test
+  fun buttons_areClickable() {
+    rule.setContent { TestContent(state = BottomSheetState.FULL, initialFocus = false) }
+
     rule.waitForIdle()
 
     rule.onNodeWithText("Create Memory").assertHasClickAction()
     rule.onNodeWithText("Create Event").assertHasClickAction()
     rule.onNodeWithText("Filters").assertHasClickAction()
   }
->>>>>>> e0e6596a
-
-        rule.onNodeWithText("All events").assertIsDisplayed()
-        rule.onNodeWithText("Tech Conference").assertIsDisplayed()
-    }
-
-    @Test
-    fun searchModeWithNoMatches_showsEmptyState() {
-        rule.setContent {
-            TestContent(
-                state = BottomSheetState.FULL, initialSearchMode = true, initialResults = emptyList())
-        }
-
-        rule.onNodeWithText("No events available yet.").assertIsDisplayed()
-    }
-
-<<<<<<< HEAD
-    private fun sampleEvents(): List<Event> =
-        listOf(
-            Event(uid = "event1", title = "All Hands", location = Location("Auditorium", 0.0, 0.0)),
-            Event(
-                uid = "event2",
-                title = "Tech Conference",
-                location = Location("Main Hall", 0.0, 0.0)))
-=======
+
+  @Test
+  fun searchQuery_persistsAcrossStateChanges() {
+    rule.setContent { TestContent(state = BottomSheetState.COLLAPSED, initialQuery = "Coffee") }
+
     rule.onNodeWithText("Coffee").assertIsDisplayed()
   }
 
@@ -431,5 +346,4 @@
     rule.onNodeWithText("Art & Craft").performScrollTo().assertIsDisplayed()
     rule.onNodeWithText("Tech-Conference").performScrollTo().assertIsDisplayed()
   }
->>>>>>> e0e6596a
 }