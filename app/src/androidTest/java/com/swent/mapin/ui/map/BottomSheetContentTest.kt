--- conflicted
+++ resolved
@@ -321,7 +321,6 @@
     rule.onNodeWithText(testEvents[0].title).assertIsDisplayed()
   }
 
-<<<<<<< HEAD
   @Composable
   private fun TestContentWithFilters(
       state: BottomSheetState,
@@ -344,7 +343,6 @@
           filterViewModel = filterViewModel,
           locationViewModel = locationViewModel,
           profileViewModel = profileViewModel)
-=======
   @Test
   fun savedEventsTab_displaysMultipleEventsWithAllData() {
     val testEvents = LocalEventRepository.defaultSampleEvents().take(3)
@@ -358,12 +356,10 @@
       rule.onNodeWithText(event.title).assertIsDisplayed()
       // Location line is shown in SearchResultItem; use substring for safety
       rule.onNodeWithText(event.location.name, substring = true).assertIsDisplayed()
->>>>>>> 79abefbd
-    }
-  }
-
-  @Test
-<<<<<<< HEAD
+    }
+  }
+
+  @Test
   fun filterSection_displaysInFullState() {
     rule.setContent { TestContentWithFilters(BottomSheetState.FULL) }
     rule.waitForIdle()
@@ -383,7 +379,6 @@
     rule.waitForIdle()
 
     rule.onNodeWithTag(FiltersSectionTestTags.TITLE).assertDoesNotExist()
-=======
   fun savedEventsTab_handlesEventInteractions() {
     val testEvents = LocalEventRepository.defaultSampleEvents().take(1)
     var clickedEvent: Event? = null
@@ -484,6 +479,5 @@
 
     // Joined event title visible; saved no longer present
     rule.onNodeWithText(joined[0].title).assertIsDisplayed()
->>>>>>> 79abefbd
   }
 }