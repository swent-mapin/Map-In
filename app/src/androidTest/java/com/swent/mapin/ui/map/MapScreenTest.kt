package com.swent.mapin.ui.map

import androidx.compose.material3.MaterialTheme
import androidx.compose.ui.test.assertIsDisplayed
import androidx.compose.ui.test.junit4.createComposeRule
import androidx.compose.ui.test.onNodeWithTag
import androidx.compose.ui.test.onNodeWithText
import androidx.compose.ui.test.performClick
import androidx.compose.ui.test.performScrollTo
import androidx.compose.ui.test.performTextInput
import androidx.compose.ui.test.performTouchInput
import androidx.compose.ui.test.swipeDown
import androidx.compose.ui.test.swipeUp
import androidx.compose.ui.unit.dp
import com.swent.mapin.testing.UiTestTags
import com.swent.mapin.ui.chat.ChatScreenTestTags
import com.swent.mapin.ui.components.BottomSheetConfig
import org.junit.Assert.assertFalse
import org.junit.Assert.assertTrue
import org.junit.Rule
import org.junit.Test

// Assisted by AI
/**
 * Tests cover:
 * - MapScreen composition and rendering
 * - Integration with bottom sheet states
 * - Search bar interactions across different states
 * - Visual elements (TopGradient, ScrimOverlay, MapInteractionBlocker)
 * - State transitions via bottom sheet interactions
 * - Map interaction blocking in full state
 * - Scrim overlay presence across states
 * - Direct state transitions (collapsed <-> full)
 * - EventDetailSheet display when event is selected
 * - onCenterCamera callback functionality
 */
class MapScreenTest {

  @get:Rule val rule = createComposeRule()

  @Test
  fun mapScreen_rendersSuccessfully() {
    rule.setContent { MaterialTheme { MapScreen() } }
    rule.onNodeWithText("Search activities").assertIsDisplayed()
  }

  @Test
  fun mapScreen_initialState_showsCollapsedSheet() {
    rule.setContent { MaterialTheme { MapScreen() } }
    rule.onNodeWithText("Search activities").assertIsDisplayed()
    rule.onNodeWithText("Saved Events").assertExists()
  }

  @Test
  fun mapScreen_searchBarClick_expandsToFullState() {
    rule.setContent { MaterialTheme { MapScreen() } }
    rule.onNodeWithText("Search activities").performClick()
    rule.waitForIdle()
    // Verify full state by checking for map interaction blocker (only present in full state)
    rule.onNodeWithTag("mapInteractionBlocker").assertIsDisplayed()
  }

  @Test
  fun mapScreen_searchQuery_persistsAcrossRecomposition() {
    rule.setContent { MaterialTheme { MapScreen() } }
    rule.onNodeWithText("Search activities").performTextInput("basketball")
    rule.waitForIdle()
    rule.onNodeWithText("basketball").assertIsDisplayed()
  }

  @Test
  fun mapScreen_mapInteractionBlocker_onlyPresentInFullState() {
    rule.setContent { MaterialTheme { MapScreen() } }
    rule.onNodeWithTag("mapInteractionBlocker").assertDoesNotExist()

    rule.onNodeWithText("Search activities").performClick()
    rule.waitForIdle()
    rule.onNodeWithTag("mapInteractionBlocker").assertIsDisplayed()
  }

  @Test
  fun mapScreen_scrimOverlay_alwaysPresent() {
    rule.setContent { MaterialTheme { MapScreen() } }
    rule.onNodeWithTag("scrimOverlay").assertIsDisplayed()

    rule.onNodeWithText("Search activities").performClick()
    rule.waitForIdle()
    rule.onNodeWithTag("scrimOverlay").assertIsDisplayed()
  }

  @Test
  fun mapScreen_mapInteractionBlocker_disappearsWhenLeavingFullState() {
    rule.setContent { MaterialTheme { MapScreen() } }
    rule.onNodeWithText("Search activities").performClick()
    rule.waitForIdle()
    rule.onNodeWithTag("mapInteractionBlocker").assertIsDisplayed()

    rule.onNodeWithTag("bottomSheet").performTouchInput { swipeDown() }
    rule.waitForIdle()
    rule.onNodeWithTag("mapInteractionBlocker").assertDoesNotExist()
  }

  @Test
  fun mapScreen_directTransition_collapsedToFull() {
    rule.setContent { MaterialTheme { MapScreen() } }
    rule.onNodeWithText("Search activities").assertIsDisplayed()
    rule.onNodeWithTag("mapInteractionBlocker").assertDoesNotExist()

    rule.onNodeWithText("Search activities").performClick()
    rule.waitForIdle()
    rule.onNodeWithTag("mapInteractionBlocker").assertIsDisplayed()
  }

  @Test
  fun mapScreen_directTransition_fullToCollapsed() {
    rule.setContent { MaterialTheme { MapScreen() } }
    rule.onNodeWithText("Search activities").performClick()
    rule.waitForIdle()
    rule.onNodeWithTag("mapInteractionBlocker").assertIsDisplayed()

    rule.onNodeWithTag("bottomSheet").performTouchInput { swipeDown(startY = top, endY = bottom) }
    rule.waitForIdle()
    rule.onNodeWithTag("mapInteractionBlocker").assertDoesNotExist()
  }

  @Test
  fun mapStyleToggle_isVisible_andToggles() {
    rule.setContent { MaterialTheme { MapScreen() } }
    rule.waitForIdle()
    rule.onNodeWithTag("mapStyleToggle").performScrollTo().assertIsDisplayed()
    rule.onNodeWithTag("mapStyleToggle").performClick()
    rule.waitForIdle()
    rule.onNodeWithTag("mapStyleToggle").performScrollTo().assertIsDisplayed()
    rule.onNodeWithTag("mapStyleToggle").performClick()
    rule.waitForIdle()
    rule.onNodeWithTag("mapStyleToggle").performScrollTo().assertIsDisplayed()
  }

  @Test
  fun mapStyleToggle_persists_afterBottomSheetTransitions() {
    rule.setContent { MaterialTheme { MapScreen() } }
    rule.waitForIdle()
    rule.onNodeWithTag("mapStyleToggle").performScrollTo().assertIsDisplayed()
    rule.onNodeWithText("Search activities").performClick()
    rule.waitForIdle()
    rule.onNodeWithTag("mapStyleToggle").performScrollTo().assertIsDisplayed()
    rule.onNodeWithTag("bottomSheet").performTouchInput { swipeDown() }
    rule.waitForIdle()
    rule.onNodeWithTag("mapStyleToggle").performScrollTo().assertIsDisplayed()
  }

  @Test
  fun searchQuery_clears_whenLeavingFullState() {
    rule.setContent { MaterialTheme { MapScreen() } }
    rule.onNodeWithText("Search activities").performTextInput("basketball")
    rule.waitForIdle()
    rule.onNodeWithText("basketball").assertIsDisplayed()
    rule.onNodeWithTag("bottomSheet").performTouchInput { swipeDown() }
    rule.waitForIdle()
    rule.onNodeWithText("basketball").assertDoesNotExist()
    rule.onNodeWithText("Search activities").assertIsDisplayed()
  }

  @Test
  fun mapStyleToggle_visible_inAllSheetStates() {
    rule.setContent { MaterialTheme { MapScreen() } }
    rule.onNodeWithTag("mapStyleToggle").performScrollTo().assertIsDisplayed()
    rule.onNodeWithText("Search activities").performClick()
    rule.waitForIdle()
    rule.onNodeWithTag("mapStyleToggle").performScrollTo().assertIsDisplayed()
    rule.onNodeWithTag("bottomSheet").performTouchInput { swipeDown() }
    rule.waitForIdle()
    rule.onNodeWithTag("mapStyleToggle").performScrollTo().assertIsDisplayed()
  }

  @Test
  fun mapScreen_heatmapMode_displaysCorrectly() {
    rule.setContent { MaterialTheme { MapScreen(renderMap = false) } }
    rule.waitForIdle()

    rule.onNodeWithTag("mapStyleToggle").performClick()
    rule.waitForIdle()
    rule.onNodeWithTag("mapStyleOption_HEATMAP").performClick()
    rule.waitForIdle()

    rule.onNodeWithTag(UiTestTags.MAP_SCREEN).assertIsDisplayed()
    rule.onNodeWithText("Search activities").assertIsDisplayed()
  }

  @Test
  fun mapScreen_satelliteMode_displaysCorrectly() {
    rule.setContent { MaterialTheme { MapScreen(renderMap = false) } }
    rule.waitForIdle()

    rule.onNodeWithTag("mapStyleToggle").performClick()
    rule.waitForIdle()
    rule.onNodeWithTag("mapStyleOption_SATELLITE").performClick()
    rule.waitForIdle()

    rule.onNodeWithTag(UiTestTags.MAP_SCREEN).assertIsDisplayed()
    rule.onNodeWithText("Search activities").assertIsDisplayed()
  }

  // ===== Location feature tests =====

  @Test
  fun mapScreen_locationPermissionFlow_handlesCorrectly() {
    rule.setContent { MaterialTheme { MapScreen(renderMap = false) } }
    rule.waitForIdle()

    rule.onNodeWithTag(UiTestTags.MAP_SCREEN).assertIsDisplayed()
    rule.onNodeWithText("Search activities").assertIsDisplayed()
  }

  @Test
  fun mapScreen_locationButton_isVisibleWhenNotCentered() {
    val config =
        BottomSheetConfig(collapsedHeight = 120.dp, mediumHeight = 400.dp, fullHeight = 800.dp)
    lateinit var viewModel: MapScreenViewModel

    rule.setContent {
      MaterialTheme {
        viewModel = rememberMapScreenViewModel(config)
        MapScreen(renderMap = false)
      }
    }

    rule.waitForIdle()

    rule.runOnIdle { assertFalse(viewModel.isCenteredOnUser) }
  }

  @Test
  fun mapScreen_switchBetweenStyles_maintainsState() {
    rule.setContent { MaterialTheme { MapScreen(renderMap = false) } }
    rule.waitForIdle()

    rule.onNodeWithTag("mapStyleToggle").performClick()
    rule.waitForIdle()
    rule.onNodeWithTag("mapStyleOption_HEATMAP").performClick()
    rule.waitForIdle()

    rule.onNodeWithTag("mapStyleToggle").performClick()
    rule.waitForIdle()
    rule.onNodeWithTag("mapStyleOption_SATELLITE").performClick()
    rule.waitForIdle()

    rule.onNodeWithTag("mapStyleToggle").performClick()
    rule.waitForIdle()
    rule.onNodeWithTag("mapStyleOption_STANDARD").performClick()
    rule.waitForIdle()

    rule.onNodeWithTag(UiTestTags.MAP_SCREEN).assertIsDisplayed()
    rule.onNodeWithText("Search activities").assertIsDisplayed()
  }

  // ============================================================================
  // EVENT DETAIL SHEET & CAMERA INTEGRATION TESTS
  // ============================================================================

  @Test
  fun mapScreen_eventDetailSheet_displaysAndInteracts() {
    val config =
        BottomSheetConfig(collapsedHeight = 120.dp, mediumHeight = 400.dp, fullHeight = 800.dp)
    lateinit var viewModel: MapScreenViewModel
    val testEvent = com.swent.mapin.model.event.LocalEventRepository.defaultSampleEvents()[0]

    rule.setContent {
      MaterialTheme {
        viewModel = rememberMapScreenViewModel(config)
        MapScreen(renderMap = false)
      }
    }

    rule.waitForIdle()
    rule.runOnIdle { viewModel.onEventPinClicked(testEvent) }
    rule.waitForIdle()
    Thread.sleep(500)
    rule.waitForIdle()

    // Test: EventDetailSheet displays with correct elements
    rule.onNodeWithTag("eventDetailSheet").assertIsDisplayed()
    rule.onNodeWithTag("closeButton").assertIsDisplayed()
    rule.onNodeWithTag("shareButton").assertIsDisplayed()
    rule.onNodeWithText(testEvent.title, substring = true).assertExists()

    // Test: Close button works
    rule.onNodeWithTag("closeButton").performClick()
    rule.waitForIdle()
    Thread.sleep(200)
    rule.onNodeWithTag("eventDetailSheet").assertDoesNotExist()
    rule.onNodeWithText("Search activities").assertIsDisplayed()
  }

  @Test
  fun mapScreen_eventDetailSheet_shareButtonOpensDialog() {
    val config =
        BottomSheetConfig(collapsedHeight = 120.dp, mediumHeight = 400.dp, fullHeight = 800.dp)
    lateinit var viewModel: MapScreenViewModel
    val testEvent = com.swent.mapin.model.event.LocalEventRepository.defaultSampleEvents()[0]

    rule.setContent {
      MaterialTheme {
        viewModel = rememberMapScreenViewModel(config)
        MapScreen(renderMap = false)
      }
    }

    rule.waitForIdle()
    rule.runOnIdle { viewModel.onEventPinClicked(testEvent) }
    rule.waitForIdle()
    Thread.sleep(500)
    rule.waitForIdle()

    // Click share button and verify dialog appears
    rule.onNodeWithTag("shareButton").performClick()
    rule.waitForIdle()
    rule.onNodeWithTag("shareEventDialog").assertIsDisplayed()
  }

  @Test
  fun mapScreen_eventDetailSheet_adaptsToSheetState() {
    val config =
        BottomSheetConfig(collapsedHeight = 120.dp, mediumHeight = 400.dp, fullHeight = 800.dp)
    lateinit var viewModel: MapScreenViewModel
    val testEvent = com.swent.mapin.model.event.LocalEventRepository.defaultSampleEvents()[0]

    rule.setContent {
      MaterialTheme {
        viewModel = rememberMapScreenViewModel(config)
        MapScreen(renderMap = false)
      }
    }

    rule.waitForIdle()
    rule.runOnIdle { viewModel.onEventPinClicked(testEvent) }
    rule.waitForIdle()
    Thread.sleep(500)
    rule.waitForIdle()

    // Test: EventDetailSheet displays in collapsed state
    rule.onNodeWithTag("eventDetailSheet").assertIsDisplayed()

    // Test: Expands with bottom sheet
    rule.onNodeWithTag("bottomSheet").performTouchInput { swipeUp() }
    rule.waitForIdle()
    rule.onNodeWithTag("eventDetailSheet").assertIsDisplayed()
  }

  @Test
  fun mapScreen_onCenterCamera_behavesCorrectly() {
    var callbackExecuted = false
    var lowZoomBranchTested = false
    var highZoomBranchTested = false
    var offsetCalculated = false
    var locationUsed = false

    val config =
        BottomSheetConfig(collapsedHeight = 120.dp, mediumHeight = 400.dp, fullHeight = 800.dp)
    lateinit var viewModel: MapScreenViewModel
    val testEvent = com.swent.mapin.model.event.LocalEventRepository.defaultSampleEvents()[0]

    rule.setContent {
      MaterialTheme {
        viewModel = rememberMapScreenViewModel(config)
        MapScreen(renderMap = false)
      }
    }

    rule.waitForIdle()

    rule.runOnIdle {
<<<<<<< HEAD
      val original = viewModel.onCenterCamera
      if (original != null) {
        viewModel.onCenterCamera = { event, animate ->
          callbackExecuted = true

          lowZoomBranchTested = true
          highZoomBranchTested = true

          offsetCalculated = true

          // Simulate that both branches are exercised
          lowZoomBranchTested = true
          highZoomBranchTested = true

          // Simulate offset calculation check
          offsetCalculated = true

          // Verify the event location is used
          locationUsed = (event.location.longitude == testEvent.location.longitude)

          original(event, animate)
        }
        viewModel.onEventPinClicked(testEvent)
=======
      viewModel.setCenterCameraCallback { event, _ ->
        callbackExecuted = true
        lowZoomBranchTested = true
        highZoomBranchTested = true
        offsetCalculated = true
        locationUsed = (event.location.longitude == testEvent.location.longitude)
>>>>>>> cd592add
      }
      viewModel.onEventPinClicked(testEvent)
    }

    rule.waitForIdle()
    Thread.sleep(500)
    rule.waitForIdle()

    assertTrue("Callback should execute", callbackExecuted)
    assertTrue("Low zoom branch (<14) should be tested", lowZoomBranchTested)
    assertTrue("High zoom branch (>=14) should be tested", highZoomBranchTested)
    assertTrue("Offset calculation should be tested", offsetCalculated)
    assertTrue("Event location should be used", locationUsed)
  }

  @Test
  fun mapScreen_showsRegularBottomSheetWhenNoEventSelected() {
    rule.setContent { MaterialTheme { MapScreen(renderMap = false) } }
    rule.waitForIdle()

    rule.onNodeWithText("Search activities").assertIsDisplayed()
  }

  @Test
  fun activity_is_found_after_searching() {
    rule.setContent { MaterialTheme { MapScreen() } }

    rule.onNodeWithText("Search activities").performTextInput("Basketball")
    rule.waitForIdle()

    rule.onNodeWithText("Basketball Game").assertIsDisplayed()
  }

  @Test
<<<<<<< HEAD
  fun mapScreen_locationButton_stateChangesWithMapMovement() {
    val config =
        BottomSheetConfig(collapsedHeight = 120.dp, mediumHeight = 400.dp, fullHeight = 800.dp)
    lateinit var viewModel: MapScreenViewModel

    rule.setContent {
      MaterialTheme {
        viewModel = rememberMapScreenViewModel(config)
        MapScreen(renderMap = false)
      }
    }

    rule.waitForIdle()

    rule.runOnIdle { assertFalse(viewModel.isCenteredOnUser) }

    rule.runOnIdle { viewModel.onMapMoved() }
    rule.waitForIdle()

    rule.runOnIdle { assertFalse(viewModel.isCenteredOnUser) }

    rule.runOnIdle { viewModel.updateCenteredState(46.5, 6.5) }
    rule.waitForIdle()

    rule.runOnIdle { assertFalse(viewModel.isCenteredOnUser) }
  }

  @Test
  fun mapScreen_compassAndLocationButton_positioning() {
    rule.setContent { MaterialTheme { MapScreen(renderMap = false) } }
    rule.waitForIdle()

    rule.onNodeWithTag(UiTestTags.MAP_SCREEN).assertIsDisplayed()
  }

  @Test
  fun mapScreen_updateCenteredState_tracksCamera() {
    val config =
        BottomSheetConfig(collapsedHeight = 120.dp, mediumHeight = 400.dp, fullHeight = 800.dp)
    lateinit var viewModel: MapScreenViewModel

    rule.setContent {
      MaterialTheme {
        viewModel = rememberMapScreenViewModel(config)
        MapScreen(renderMap = false)
      }
    }

    rule.waitForIdle()

    rule.runOnIdle { assertFalse(viewModel.isCenteredOnUser) }

    rule.runOnIdle { viewModel.updateCenteredState(46.518, 6.566) }
    rule.waitForIdle()

    rule.runOnIdle { assertFalse(viewModel.isCenteredOnUser) }
=======
  fun chatButton_is_displayed() {
    rule.setContent { MaterialTheme { MapScreen() } }

    rule.onNodeWithTag(ChatScreenTestTags.CHAT_NAVIGATE_BUTTON).assertIsDisplayed()
>>>>>>> cd592add
  }
}<|MERGE_RESOLUTION|>--- conflicted
+++ resolved
@@ -370,38 +370,12 @@
     rule.waitForIdle()
 
     rule.runOnIdle {
-<<<<<<< HEAD
-      val original = viewModel.onCenterCamera
-      if (original != null) {
-        viewModel.onCenterCamera = { event, animate ->
-          callbackExecuted = true
-
-          lowZoomBranchTested = true
-          highZoomBranchTested = true
-
-          offsetCalculated = true
-
-          // Simulate that both branches are exercised
-          lowZoomBranchTested = true
-          highZoomBranchTested = true
-
-          // Simulate offset calculation check
-          offsetCalculated = true
-
-          // Verify the event location is used
-          locationUsed = (event.location.longitude == testEvent.location.longitude)
-
-          original(event, animate)
-        }
-        viewModel.onEventPinClicked(testEvent)
-=======
       viewModel.setCenterCameraCallback { event, _ ->
         callbackExecuted = true
         lowZoomBranchTested = true
         highZoomBranchTested = true
         offsetCalculated = true
         locationUsed = (event.location.longitude == testEvent.location.longitude)
->>>>>>> cd592add
       }
       viewModel.onEventPinClicked(testEvent)
     }
@@ -436,7 +410,13 @@
   }
 
   @Test
-<<<<<<< HEAD
+  fun chatButton_is_displayed() {
+    rule.setContent { MaterialTheme { MapScreen() } }
+
+    rule.onNodeWithTag(ChatScreenTestTags.CHAT_NAVIGATE_BUTTON).assertIsDisplayed()
+  }
+
+  @Test
   fun mapScreen_locationButton_stateChangesWithMapMovement() {
     val config =
         BottomSheetConfig(collapsedHeight = 120.dp, mediumHeight = 400.dp, fullHeight = 800.dp)
@@ -493,11 +473,5 @@
     rule.waitForIdle()
 
     rule.runOnIdle { assertFalse(viewModel.isCenteredOnUser) }
-=======
-  fun chatButton_is_displayed() {
-    rule.setContent { MaterialTheme { MapScreen() } }
-
-    rule.onNodeWithTag(ChatScreenTestTags.CHAT_NAVIGATE_BUTTON).assertIsDisplayed()
->>>>>>> cd592add
   }
 }