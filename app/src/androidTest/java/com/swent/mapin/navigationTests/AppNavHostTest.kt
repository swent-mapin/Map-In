--- conflicted
+++ resolved
@@ -1,21 +1,11 @@
 package com.swent.mapin.navigationTests
 
-<<<<<<< HEAD
-import androidx.activity.ComponentActivity
-import androidx.compose.material3.Text
-import androidx.compose.ui.Modifier
-import androidx.compose.ui.platform.testTag
 import androidx.compose.ui.test.assertIsDisplayed
-import androidx.compose.ui.test.junit4.createAndroidComposeRule
+import androidx.compose.ui.test.junit4.createComposeRule
 import androidx.compose.ui.test.onNodeWithTag
-import androidx.navigation.compose.NavHost
-import androidx.navigation.compose.composable
-=======
-import androidx.compose.ui.test.*
-import androidx.compose.ui.test.junit4.createComposeRule
->>>>>>> c0278359
 import androidx.navigation.compose.rememberNavController
-import androidx.test.ext.junit.runners.AndroidJUnit4
+import com.swent.mapin.navigation.AppNavHost
+import com.swent.mapin.testing.UiTestTags
 import org.junit.Rule
 import org.junit.Test
 import org.junit.runner.RunWith
@@ -62,16 +52,24 @@
 
   @Test
   fun startsOnAuth_whenNotLoggedIn() {
-    rule.setContent { TestNavHost(isLoggedIn = false) }
-    rule.waitForIdle()
-    rule.onNodeWithTag("AUTH", useUnmergedTree = true).assertIsDisplayed()
+    composeTestRule.setContent {
+      AppNavHost(navController = rememberNavController(), isLoggedIn = false)
+    }
+
+    composeTestRule
+        .onNodeWithTag(UiTestTags.AUTH_SCREEN, useUnmergedTree = true)
+        .assertIsDisplayed()
   }
 
   @Test
   fun startsOnMap_whenLoggedIn() {
-    rule.setContent { TestNavHost(isLoggedIn = true) }
-    rule.waitForIdle()
-    rule.onNodeWithTag("MAP", useUnmergedTree = true).assertIsDisplayed()
+    composeTestRule.setContent {
+      AppNavHost(navController = rememberNavController(), isLoggedIn = true)
+    }
+
+    composeTestRule.waitForIdle()
+
+    composeTestRule.onNodeWithTag(UiTestTags.MAP_SCREEN, useUnmergedTree = true).assertIsDisplayed()
   }
 
   @Test
