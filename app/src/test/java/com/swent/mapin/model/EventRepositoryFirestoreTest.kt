--- conflicted
+++ resolved
@@ -15,6 +15,7 @@
 import com.swent.mapin.ui.filters.Filters
 import java.time.LocalDate
 import java.time.ZoneId
+import junit.framework.TestCase.assertFalse
 import kotlin.test.assertEquals
 import kotlin.test.assertFailsWith
 import kotlin.test.assertTrue
@@ -591,35 +592,6 @@
     val result = repoSpy.getSavedEvents("user123")
     assertTrue(result.isEmpty())
   }
-<<<<<<< HEAD
-=======
-
-  @Test
-  fun saveEventForUser_returnsFalse_whenBothRemoteAndLocalFail() = runTest {
-    val userDocRef = mock<DocumentReference>()
-    whenever(usersCollection.document("user123")).thenReturn(userDocRef)
-    whenever(userDocRef.collection(SAVED_SUBCOLLECTION)).thenReturn(savedCollection)
-    val savedDocRef = mock<DocumentReference>()
-    whenever(savedCollection.document("E1")).thenReturn(savedDocRef)
-    whenever(savedDocRef.set(any()))
-        .thenReturn(Tasks.forException(RuntimeException("firestore failed")))
-
-    val result = repo.saveEventForUser("user123", "E1")
-    assertFalse(result)
-  }
-
-  @Test
-  fun unsaveEventForUser_returnsFalse_whenFirestoreFails() = runTest {
-    val userDocRef = mock<DocumentReference>()
-    whenever(usersCollection.document("user123")).thenReturn(userDocRef)
-    whenever(userDocRef.collection(SAVED_SUBCOLLECTION)).thenReturn(savedCollection)
-    val savedDocRef = mock<DocumentReference>()
-    whenever(savedCollection.document("E1")).thenReturn(savedDocRef)
-    whenever(savedDocRef.delete()).thenReturn(Tasks.forException(RuntimeException("delete failed")))
-
-    val result = repo.unsaveEventForUser("user123", "E1")
-    assertFalse(result)
-  }
 
   @Test
   fun getEventsByOwner_returnsEventsForSpecificOwner() = runTest {
@@ -694,5 +666,4 @@
     assertEquals(ownerId, result[0].ownerId)
     assertEquals("My Event", result[0].title)
   }
->>>>>>> 0fcae52a
 }