--- conflicted
+++ resolved
@@ -4,10 +4,7 @@
 import androidx.compose.ui.unit.dp
 import com.google.firebase.auth.FirebaseAuth
 import com.google.firebase.auth.FirebaseUser
-<<<<<<< HEAD
-=======
 import com.swent.mapin.model.UserProfileRepository
->>>>>>> 6f8fd4d2
 import com.swent.mapin.model.event.EventRepository
 import com.swent.mapin.model.memory.MemoryRepository
 import com.swent.mapin.ui.components.BottomSheetConfig
@@ -50,10 +47,7 @@
   @Mock(lenient = true) private lateinit var mockEventRepository: EventRepository
   @Mock(lenient = true) private lateinit var mockAuth: FirebaseAuth
   @Mock(lenient = true) private lateinit var mockUser: FirebaseUser
-<<<<<<< HEAD
-=======
   @Mock(lenient = true) private lateinit var mockUserProfileRepository: UserProfileRepository
->>>>>>> 6f8fd4d2
 
   private lateinit var viewModel: MapScreenViewModel
   private lateinit var config: BottomSheetConfig
@@ -858,296 +852,6 @@
     assertEquals(0, viewModel.availableEvents.size)
   }
 
-<<<<<<< HEAD
-  // ============================================================================
-  // Tests for Location Management
-  // ============================================================================
-
-  @Test
-  fun startLocationUpdates_withoutPermission_setsPermissionToFalseAndReturns() {
-    // Create a mock LocationManager that denies permission
-    val mockLocationManager =
-        mock<LocationManager> { on { hasLocationPermission() } doReturn false }
-
-    val vmWithMockLocation =
-        MapScreenViewModel(
-            initialSheetState = BottomSheetState.COLLAPSED,
-            sheetConfig = config,
-            onClearFocus = { clearFocusCalled = true },
-            applicationContext = mockContext,
-            memoryRepository = mockMemoryRepository,
-            eventRepository = mockEventRepository,
-            auth = mockAuth)
-
-    // Inject the mock location manager through reflection
-    val locationManagerField = MapScreenViewModel::class.java.getDeclaredField("locationManager")
-    locationManagerField.isAccessible = true
-    locationManagerField.set(vmWithMockLocation, mockLocationManager)
-
-    vmWithMockLocation.startLocationUpdates()
-
-    assertFalse(vmWithMockLocation.hasLocationPermission)
-  }
-
-  @Test
-  fun startLocationUpdates_withPermission_setsPermissionToTrue() = runTest {
-    val mockLocation = mock<android.location.Location>(lenient = true)
-    whenever(mockLocation.latitude).thenReturn(46.5)
-    whenever(mockLocation.longitude).thenReturn(6.5)
-    whenever(mockLocation.hasBearing()).thenReturn(false)
-
-    val mockLocationManager =
-        mock<LocationManager> {
-          on { hasLocationPermission() } doReturn true
-          on { getLocationUpdates() } doReturn kotlinx.coroutines.flow.flowOf(mockLocation)
-        }
-
-    val vmWithMockLocation =
-        MapScreenViewModel(
-            initialSheetState = BottomSheetState.COLLAPSED,
-            sheetConfig = config,
-            onClearFocus = { clearFocusCalled = true },
-            applicationContext = mockContext,
-            memoryRepository = mockMemoryRepository,
-            eventRepository = mockEventRepository,
-            auth = mockAuth)
-
-    val locationManagerField = MapScreenViewModel::class.java.getDeclaredField("locationManager")
-    locationManagerField.isAccessible = true
-    locationManagerField.set(vmWithMockLocation, mockLocationManager)
-
-    vmWithMockLocation.startLocationUpdates()
-    advanceUntilIdle()
-
-    assertTrue(vmWithMockLocation.hasLocationPermission)
-    assertNotNull(vmWithMockLocation.currentLocation)
-  }
-
-  @Test
-  fun startLocationUpdates_receivesLocationWithBearing_updatesBearing() = runTest {
-    val mockLocation = mock<android.location.Location>(lenient = true)
-    whenever(mockLocation.hasBearing()).thenReturn(true)
-    whenever(mockLocation.bearing).thenReturn(90.0f)
-
-    val mockLocationManager =
-        mock<LocationManager> {
-          on { hasLocationPermission() } doReturn true
-          on { getLocationUpdates() } doReturn kotlinx.coroutines.flow.flowOf(mockLocation)
-        }
-
-    val vmWithMockLocation =
-        MapScreenViewModel(
-            initialSheetState = BottomSheetState.COLLAPSED,
-            sheetConfig = config,
-            onClearFocus = { clearFocusCalled = true },
-            applicationContext = mockContext,
-            memoryRepository = mockMemoryRepository,
-            eventRepository = mockEventRepository,
-            auth = mockAuth)
-
-    val locationManagerField = MapScreenViewModel::class.java.getDeclaredField("locationManager")
-    locationManagerField.isAccessible = true
-    locationManagerField.set(vmWithMockLocation, mockLocationManager)
-
-    vmWithMockLocation.startLocationUpdates()
-    advanceUntilIdle()
-
-    assertEquals(90.0f, vmWithMockLocation.locationBearing, 0.001f)
-  }
-
-  @Test
-  fun startLocationUpdates_withError_setsErrorMessage() = runTest {
-    val mockLocationManager =
-        mock<LocationManager> {
-          on { hasLocationPermission() } doReturn true
-          on { getLocationUpdates() } doReturn
-              kotlinx.coroutines.flow.flow<android.location.Location> {
-                throw RuntimeException("GPS error")
-              }
-        }
-
-    val vmWithMockLocation =
-        MapScreenViewModel(
-            initialSheetState = BottomSheetState.COLLAPSED,
-            sheetConfig = config,
-            onClearFocus = { clearFocusCalled = true },
-            applicationContext = mockContext,
-            memoryRepository = mockMemoryRepository,
-            eventRepository = mockEventRepository,
-            auth = mockAuth)
-
-    val locationManagerField = MapScreenViewModel::class.java.getDeclaredField("locationManager")
-    locationManagerField.isAccessible = true
-    locationManagerField.set(vmWithMockLocation, mockLocationManager)
-
-    vmWithMockLocation.startLocationUpdates()
-    advanceUntilIdle()
-
-    assertEquals("Failed to get location updates", vmWithMockLocation.errorMessage)
-  }
-
-  @Test
-  fun getLastKnownLocation_withoutCentering_updatesLocationOnly() {
-    val mockLocation = mock<android.location.Location>(lenient = true)
-    whenever(mockLocation.latitude).thenReturn(47.0)
-    whenever(mockLocation.longitude).thenReturn(7.0)
-
-    val mockLocationManager =
-        mock<LocationManager> {
-          on { getLastKnownLocation(any(), any()) } doAnswer
-              { invocation ->
-                val onSuccess = invocation.getArgument<(android.location.Location) -> Unit>(0)
-                onSuccess(mockLocation)
-              }
-        }
-
-    val vmWithMockLocation =
-        MapScreenViewModel(
-            initialSheetState = BottomSheetState.COLLAPSED,
-            sheetConfig = config,
-            onClearFocus = { clearFocusCalled = true },
-            applicationContext = mockContext,
-            memoryRepository = mockMemoryRepository,
-            eventRepository = mockEventRepository,
-            auth = mockAuth)
-
-    val locationManagerField = MapScreenViewModel::class.java.getDeclaredField("locationManager")
-    locationManagerField.isAccessible = true
-    locationManagerField.set(vmWithMockLocation, mockLocationManager)
-
-    var cameraCentered = false
-    vmWithMockLocation.onCenterOnUserLocation = { cameraCentered = true }
-
-    vmWithMockLocation.getLastKnownLocation(centerCamera = false)
-
-    assertNotNull(vmWithMockLocation.currentLocation)
-    assertEquals(47.0, vmWithMockLocation.currentLocation!!.latitude, 0.001)
-    assertFalse(cameraCentered)
-  }
-
-  @Test
-  fun getLastKnownLocation_withCentering_updatesLocationAndCentersCamera() {
-    val mockLocation = mock<android.location.Location>(lenient = true)
-    whenever(mockLocation.hasBearing()).thenReturn(true)
-    whenever(mockLocation.bearing).thenReturn(180.0f)
-
-    val mockLocationManager =
-        mock<LocationManager> {
-          on { getLastKnownLocation(any(), any()) } doAnswer
-              { invocation ->
-                val onSuccess = invocation.getArgument<(android.location.Location) -> Unit>(0)
-                onSuccess(mockLocation)
-              }
-        }
-
-    val vmWithMockLocation =
-        MapScreenViewModel(
-            initialSheetState = BottomSheetState.COLLAPSED,
-            sheetConfig = config,
-            onClearFocus = { clearFocusCalled = true },
-            applicationContext = mockContext,
-            memoryRepository = mockMemoryRepository,
-            eventRepository = mockEventRepository,
-            auth = mockAuth)
-
-    val locationManagerField = MapScreenViewModel::class.java.getDeclaredField("locationManager")
-    locationManagerField.isAccessible = true
-    locationManagerField.set(vmWithMockLocation, mockLocationManager)
-
-    var cameraCentered = false
-    vmWithMockLocation.onCenterOnUserLocation = { cameraCentered = true }
-
-    vmWithMockLocation.getLastKnownLocation(centerCamera = true)
-
-    assertNotNull(vmWithMockLocation.currentLocation)
-    assertEquals(180.0f, vmWithMockLocation.locationBearing, 0.001f)
-    assertTrue(cameraCentered)
-  }
-
-  @Test
-  fun getLastKnownLocation_withError_doesNotUpdateLocation() {
-    val mockLocationManager =
-        mock<LocationManager> {
-          on { getLastKnownLocation(any(), any()) } doAnswer
-              { invocation ->
-                val onError = invocation.getArgument<() -> Unit>(1)
-                onError()
-              }
-        }
-
-    val vmWithMockLocation =
-        MapScreenViewModel(
-            initialSheetState = BottomSheetState.COLLAPSED,
-            sheetConfig = config,
-            onClearFocus = { clearFocusCalled = true },
-            applicationContext = mockContext,
-            memoryRepository = mockMemoryRepository,
-            eventRepository = mockEventRepository,
-            auth = mockAuth)
-
-    val locationManagerField = MapScreenViewModel::class.java.getDeclaredField("locationManager")
-    locationManagerField.isAccessible = true
-    locationManagerField.set(vmWithMockLocation, mockLocationManager)
-
-    vmWithMockLocation.getLastKnownLocation(centerCamera = true)
-
-    assertNull(vmWithMockLocation.currentLocation)
-  }
-
-  @Test
-  fun onLocationButtonClick_withPermission_centersOnUserLocation() {
-    val mockLocationManager = mock<LocationManager> { on { hasLocationPermission() } doReturn true }
-
-    val vmWithMockLocation =
-        MapScreenViewModel(
-            initialSheetState = BottomSheetState.COLLAPSED,
-            sheetConfig = config,
-            onClearFocus = { clearFocusCalled = true },
-            applicationContext = mockContext,
-            memoryRepository = mockMemoryRepository,
-            eventRepository = mockEventRepository,
-            auth = mockAuth)
-
-    val locationManagerField = MapScreenViewModel::class.java.getDeclaredField("locationManager")
-    locationManagerField.isAccessible = true
-    locationManagerField.set(vmWithMockLocation, mockLocationManager)
-
-    var cameraCentered = false
-    vmWithMockLocation.onCenterOnUserLocation = { cameraCentered = true }
-
-    vmWithMockLocation.onLocationButtonClick()
-
-    assertTrue(cameraCentered)
-    assertTrue(vmWithMockLocation.isCenteredOnUser)
-  }
-
-  @Test
-  fun onLocationButtonClick_withoutPermission_requestsPermission() {
-    val mockLocationManager =
-        mock<LocationManager> { on { hasLocationPermission() } doReturn false }
-
-    val vmWithMockLocation =
-        MapScreenViewModel(
-            initialSheetState = BottomSheetState.COLLAPSED,
-            sheetConfig = config,
-            onClearFocus = { clearFocusCalled = true },
-            applicationContext = mockContext,
-            memoryRepository = mockMemoryRepository,
-            eventRepository = mockEventRepository,
-            auth = mockAuth)
-
-    val locationManagerField = MapScreenViewModel::class.java.getDeclaredField("locationManager")
-    locationManagerField.isAccessible = true
-    locationManagerField.set(vmWithMockLocation, mockLocationManager)
-
-    var permissionRequested = false
-    vmWithMockLocation.onRequestLocationPermission = { permissionRequested = true }
-
-    vmWithMockLocation.onLocationButtonClick()
-
-    assertTrue(permissionRequested)
-    assertFalse(vmWithMockLocation.isCenteredOnUser)
-=======
   // === Save / Unsave tests ===
   private fun sampleEvent() =
       com.swent.mapin.model.event.LocalEventRepository.defaultSampleEvents()[0].copy(
@@ -1316,6 +1020,5 @@
 
     assertFalse(viewModel.showMemoryForm)
     assertEquals(BottomSheetScreen.ADD_EVENT, viewModel.currentBottomSheetScreen)
->>>>>>> 6f8fd4d2
   }
 }