package com.swent.mapin

import android.os.Bundle
import androidx.activity.ComponentActivity
import androidx.activity.compose.setContent
<<<<<<< HEAD
import androidx.compose.foundation.layout.fillMaxSize
import androidx.compose.material3.MaterialTheme
import androidx.compose.material3.Surface
import androidx.compose.ui.Modifier
import com.swent.mapin.ui.AddEventPopUp
=======
import androidx.activity.enableEdgeToEdge
import androidx.compose.runtime.*
import com.swent.mapin.navigation.AppNavHost
>>>>>>> 587bf19a
import com.swent.mapin.ui.theme.MapInTheme

/**
 * Main activity of the app.
 *
 * Role: \- Android entry point that hosts the Jetpack Compose UI. \- Applies the Material 3 theme
 * and shows the map screen.
 */
class MainActivity : ComponentActivity() {
  override fun onCreate(savedInstanceState: Bundle?) {
    super.onCreate(savedInstanceState)
    enableEdgeToEdge()
    setContent {
      MapInTheme {
<<<<<<< HEAD
        Surface(modifier = Modifier.fillMaxSize(), color = MaterialTheme.colorScheme.background) {
          AddEventPopUp {  }
        }
=======
        // replace with real auth (e.g., FirebaseAuth.getInstance().currentUser != null)
        var isLoggedIn by remember { mutableStateOf(false) }
        AppNavHost(isLoggedIn = isLoggedIn)
>>>>>>> 587bf19a
      }
    }
  }
}<|MERGE_RESOLUTION|>--- conflicted
+++ resolved
@@ -3,17 +3,9 @@
 import android.os.Bundle
 import androidx.activity.ComponentActivity
 import androidx.activity.compose.setContent
-<<<<<<< HEAD
-import androidx.compose.foundation.layout.fillMaxSize
-import androidx.compose.material3.MaterialTheme
-import androidx.compose.material3.Surface
-import androidx.compose.ui.Modifier
-import com.swent.mapin.ui.AddEventPopUp
-=======
 import androidx.activity.enableEdgeToEdge
 import androidx.compose.runtime.*
 import com.swent.mapin.navigation.AppNavHost
->>>>>>> 587bf19a
 import com.swent.mapin.ui.theme.MapInTheme
 
 /**
@@ -28,15 +20,9 @@
     enableEdgeToEdge()
     setContent {
       MapInTheme {
-<<<<<<< HEAD
-        Surface(modifier = Modifier.fillMaxSize(), color = MaterialTheme.colorScheme.background) {
-          AddEventPopUp {  }
-        }
-=======
         // replace with real auth (e.g., FirebaseAuth.getInstance().currentUser != null)
         var isLoggedIn by remember { mutableStateOf(false) }
         AppNavHost(isLoggedIn = isLoggedIn)
->>>>>>> 587bf19a
       }
     }
   }
