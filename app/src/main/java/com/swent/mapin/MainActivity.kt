--- conflicted
+++ resolved
@@ -8,18 +8,12 @@
 import androidx.compose.foundation.isSystemInDarkTheme
 import androidx.compose.runtime.collectAsState
 import androidx.compose.runtime.getValue
-<<<<<<< HEAD
-import androidx.compose.runtime.mutableStateOf
-import androidx.compose.runtime.remember
-import androidx.compose.runtime.setValue
-=======
 import androidx.compose.runtime.mutableIntStateOf
 import androidx.compose.runtime.mutableStateListOf
 import androidx.compose.runtime.mutableStateOf
 import androidx.compose.runtime.remember
 import androidx.compose.runtime.setValue
 import androidx.fragment.app.FragmentActivity
->>>>>>> 639b23fe
 import androidx.lifecycle.lifecycleScope
 import com.google.firebase.auth.FirebaseAuth
 import com.swent.mapin.model.PreferencesRepositoryProvider
@@ -42,15 +36,9 @@
  * Main activity of the app. Role: - Android entry point that hosts the Jetpack Compose UI. -
  * Applies the Material 3 theme and shows the map screen.
  */
-<<<<<<< HEAD
 class MainActivity : ComponentActivity() {
   // Simple deep link state instead of queue
   private var deepLink by mutableStateOf<String?>(null)
-=======
-class MainActivity : FragmentActivity() {
-  // Use a queue to handle multiple deep links instead of overwriting
-  private val deepLinkQueue = mutableStateListOf<String>()
->>>>>>> 639b23fe
 
   override fun onCreate(savedInstanceState: Bundle?) {
     super.onCreate(savedInstanceState)
@@ -102,34 +90,9 @@
       }
 
       MapInTheme(darkTheme = darkTheme) {
-<<<<<<< HEAD
         // Check if user is already authenticated with Firebase
         val isLoggedIn = FirebaseAuth.getInstance().currentUser != null
         AppNavHost(isLoggedIn = isLoggedIn, deepLink = deepLink)
-=======
-        if (biometricAuthRequired && !biometricAuthCompleted) {
-          BiometricLockScreen(
-              isAuthenticating = isAuthenticating,
-              errorMessage = authErrorMessage,
-              onRetry = {
-                handleBiometricRetry(
-                    biometricAuthManager = biometricAuthManager,
-                    failedAttempts = failedAttempts,
-                    onAuthenticating = { isAuthenticating = it },
-                    onAuthCompleted = { biometricAuthCompleted = it },
-                    onFailedAttempts = { failedAttempts = it },
-                    onErrorMessage = { authErrorMessage = it })
-              },
-              onUseAnotherAccount = {
-                handleUseAnotherAccount(
-                    onAuthRequired = { biometricAuthRequired = it },
-                    onAuthCompleted = { biometricAuthCompleted = it })
-              })
-        } else {
-          val isLoggedIn = FirebaseAuth.getInstance().currentUser != null
-          AppNavHost(isLoggedIn = isLoggedIn, deepLinkQueue = deepLinkQueue)
-        }
->>>>>>> 639b23fe
       }
     }
   }
