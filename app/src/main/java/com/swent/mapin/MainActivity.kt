--- conflicted
+++ resolved
@@ -3,16 +3,8 @@
 import android.os.Bundle
 import androidx.activity.ComponentActivity
 import androidx.activity.compose.setContent
-<<<<<<< HEAD
 import androidx.activity.enableEdgeToEdge
 import com.swent.mapin.ui.map.MapScreen
-=======
-import androidx.compose.foundation.layout.fillMaxSize
-import androidx.compose.material3.MaterialTheme
-import androidx.compose.material3.Surface
-import androidx.compose.ui.Modifier
-import com.swent.mapin.map.MapScreen
->>>>>>> 1ff847c7
 import com.swent.mapin.ui.theme.MapInTheme
 
 /**
@@ -25,24 +17,7 @@
 class MainActivity : ComponentActivity() {
   override fun onCreate(savedInstanceState: Bundle?) {
     super.onCreate(savedInstanceState)
-<<<<<<< HEAD
     enableEdgeToEdge()
     setContent { MapInTheme { MapScreen() } }
-=======
-    // Set the Compose UI tree for this activity.
-    setContent {
-      // Apply the app theme (colors, typography, etc.).
-      MapInTheme {
-        // Themed surface that provides background color and elevation.
-        Surface(
-          modifier = Modifier.fillMaxSize(),              // Occupies the full screen.
-          color = MaterialTheme.colorScheme.background    // Uses the themed background color.
-        ) {
-          // Main composable that displays the Google Map.
-          MapScreen()
-        }
-      }
-    }
->>>>>>> 1ff847c7
   }
 }