--- conflicted
+++ resolved
@@ -37,11 +37,8 @@
     navController: NavHostController = rememberNavController(),
     isLoggedIn: Boolean,
     renderMap: Boolean = true, // Set to false in instrumented tests to skip Mapbox rendering
-<<<<<<< HEAD
-    deepLinkUrl: String? = null
-=======
+    deepLinkUrl: String? = null,
     autoRequestPermissions: Boolean = true // Set to false in tests to skip permission dialogs
->>>>>>> ec879cf4
 ) {
   val startDest = if (isLoggedIn) Route.Map.route else Route.Auth.route
 
@@ -78,11 +75,8 @@
           onNavigateToFriends = { navController.navigate(Route.Friends.route) },
           onNavigateToChat = { navController.navigate(Route.Chat.route) },
           renderMap = renderMap,
-<<<<<<< HEAD
-          deepLinkEventId = deepLinkEventId)
-=======
+          deepLinkEventId = deepLinkEventId,
           autoRequestPermissions = autoRequestPermissions)
->>>>>>> ec879cf4
     }
 
     composable(Route.Profile.route) {
