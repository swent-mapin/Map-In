package com.swent.mapin.navigation

import android.net.Uri
import android.util.Log
import androidx.compose.runtime.Composable
import androidx.compose.runtime.LaunchedEffect
import androidx.compose.runtime.getValue
import androidx.compose.runtime.mutableLongStateOf
import androidx.compose.runtime.mutableStateOf
import androidx.compose.runtime.remember
import androidx.compose.runtime.setValue
import androidx.lifecycle.viewmodel.compose.viewModel
import androidx.navigation.NavHostController
import androidx.navigation.NavType
import androidx.navigation.compose.NavHost
import androidx.navigation.compose.composable
import androidx.navigation.compose.rememberNavController
import androidx.navigation.navArgument
<<<<<<< HEAD
import com.swent.mapin.model.memory.MemoryRepositoryProvider
=======
import com.swent.mapin.ui.ai.AiAssistantScreen
>>>>>>> d993d1cf
import com.swent.mapin.ui.auth.SignInScreen
import com.swent.mapin.ui.chat.ChatScreen
import com.swent.mapin.ui.chat.ConversationScreen
import com.swent.mapin.ui.chat.NewConversationScreen
import com.swent.mapin.ui.friends.FriendsScreen
import com.swent.mapin.ui.friends.FriendsTab
import com.swent.mapin.ui.friends.FriendsViewModel
import com.swent.mapin.ui.map.MapScreen
import com.swent.mapin.ui.memory.MemoriesScreen
import com.swent.mapin.ui.memory.MemoriesViewModel
import com.swent.mapin.ui.profile.ProfileScreen
import com.swent.mapin.ui.settings.ChangePasswordScreen
import com.swent.mapin.ui.settings.SettingsScreen

// Assisted by AI

/**
 * Extracts an event ID from a deep link URL using proper URI parsing.
 *
 * Supports the format: mapin://events/{eventId}
 *
 * @return event ID when URL matches mapin://events/{id}, otherwise null.
 */
internal fun parseDeepLinkEventId(deepLinkUrl: String?): String? {
  if (deepLinkUrl == null) return null

  return try {
    val uri = Uri.parse(deepLinkUrl)
    if (uri.scheme == "mapin" && uri.host == "events") {
      val eventId = uri.pathSegments?.firstOrNull()
      eventId ?: uri.path?.removePrefix("/")?.takeIf { it.isNotEmpty() }
    } else {
      null
    }
  } catch (e: Exception) {
    if (deepLinkUrl.startsWith("mapin://events/")) {
      deepLinkUrl.substringAfter("mapin://events/").takeIf { it.isNotEmpty() }
    } else {
      null
    }
  }
}

@Composable
fun AppNavHost(
    navController: NavHostController = rememberNavController(),
    isLoggedIn: Boolean,
    renderMap: Boolean = true,
    deepLink: String? = null,
    autoRequestPermissions: Boolean = true
) {
  val startDest = if (isLoggedIn) Route.Map.route else Route.Auth.route

  // Track current deep link being processed
  var currentDeepLinkEventId by remember { mutableStateOf<String?>(null) }

  // Track event selected from AI Assistant
  var aiSelectedEventId by remember { mutableStateOf<String?>(null) }

  // Process deep link with LaunchedEffect
  LaunchedEffect(deepLink) {
    if (deepLink != null) {
      // Small delay to ensure NavHost is initialized (critical for cold start)
      kotlinx.coroutines.delay(500)

      // Set event ID if present (for MapScreen to handle)
      currentDeepLinkEventId = parseDeepLinkEventId(deepLink)

      // Parse and navigate - Navigation handles query params automatically
      DeepLinkHandler.parseDeepLink(deepLink)?.let { route ->
        try {
          navController.navigate(route) { launchSingleTop = true }
        } catch (e: Exception) {
          Log.e("AppNavHost", "Deep link navigation failed", e)
        }
      }
    }
  }

  val memoryRepository = remember { MemoryRepositoryProvider.getRepository() }
  val memoryVM: MemoriesViewModel = viewModel(factory = MemoriesViewModel.Factory(memoryRepository))

  // Debounce navigation to prevent double-click issues
  var lastNavigationTime by remember { mutableLongStateOf(0L) }
  val navigationDebounceMs = 500L

  fun safePopBackStack() {
    val currentTime = System.currentTimeMillis()
    if (currentTime - lastNavigationTime > navigationDebounceMs) {
      lastNavigationTime = currentTime
      navController.popBackStack()
    }
  }

  NavHost(navController = navController, startDestination = startDest) {
    composable(Route.Auth.route) {
      SignInScreen(
          onSignInSuccess = {
            navController.navigate(Route.Map.route) {
              popUpTo(Route.Auth.route) { inclusive = true }
              launchSingleTop = true
            }
          })
    }

    composable(Route.Map.route) {
      MapScreen(
          onNavigateToProfile = { navController.navigate(Route.Profile.route) },
          onNavigateToSettings = { navController.navigate(Route.Settings.route) },
          onNavigateToFriends = { navController.navigate(Route.Friends.route) },
          onNavigateToMemories = { navController.navigate(Route.Memories.route) },
          onNavigateToChat = { navController.navigate(Route.Chat.route) },
          onNavigateToAiAssistant = { navController.navigate(Route.AiAssistant.route) },
          renderMap = renderMap,
<<<<<<< HEAD
          deepLinkEventId = currentDeepLinkEventId,
          onDeepLinkConsumed = { currentDeepLinkEventId = null },
          autoRequestPermissions = autoRequestPermissions,
          memoryVM = memoryVM)
=======
          deepLinkEventId = currentDeepLinkEventId ?: aiSelectedEventId,
          onDeepLinkConsumed = {
            currentDeepLinkEventId = null
            aiSelectedEventId = null
          },
          autoRequestPermissions = autoRequestPermissions)
>>>>>>> d993d1cf
    }

    composable(Route.Profile.route) {
      ProfileScreen(
          onNavigateBack = { safePopBackStack() },
          onNavigateToSettings = { navController.navigate(Route.Settings.route) },
          onNavigateToSignIn = {
            navController.navigate(Route.Auth.route) {
              popUpTo(navController.graph.startDestinationId) { inclusive = true }
              launchSingleTop = true
            }
          },
          onNavigateToFriends = { navController.navigate(Route.Friends.route) })
    }

    composable(Route.Settings.route) {
      val passwordChangeResult =
          navController.currentBackStackEntry?.savedStateHandle?.get<Boolean>("password_changed")

      SettingsScreen(
          onNavigateBack = { safePopBackStack() },
          onNavigateToSignIn = {
            navController.navigate(Route.Auth.route) {
              popUpTo(navController.graph.startDestinationId) { inclusive = true }
              launchSingleTop = true
            }
          },
          onNavigateToChangePassword = { navController.navigate(Route.ChangePassword.route) },
          passwordChangeSuccess = passwordChangeResult)

      if (passwordChangeResult != null) {
        navController.currentBackStackEntry?.savedStateHandle?.remove<Boolean>("password_changed")
      }
    }

    composable(Route.ChangePassword.route) {
      ChangePasswordScreen(
          onNavigateBack = { safePopBackStack() },
          onPasswordChanged = {
            navController.previousBackStackEntry?.savedStateHandle?.set("password_changed", true)
            safePopBackStack()
          })
    }
    composable(Route.Memories.route) {
      MemoriesScreen(onNavigateBack = { safePopBackStack() }, viewModel = memoryVM)
    }

    composable(
        route = "friends?tab={tab}",
        arguments =
            listOf(
                navArgument("tab") {
                  type = NavType.StringType
                  defaultValue = "FRIENDS"
                })) { backStackEntry ->
          val tab = backStackEntry.arguments?.getString("tab") ?: "FRIENDS"
          val viewModel: FriendsViewModel = androidx.lifecycle.viewmodel.compose.viewModel()

          LaunchedEffect(tab) { viewModel.selectTab(FriendsTab.valueOf(tab)) }

          FriendsScreen(onNavigateBack = { safePopBackStack() }, viewModel = viewModel)
        }

    composable(Route.Chat.route) {
      ChatScreen(
          onNavigateBack = { safePopBackStack() },
          onNewConversation = { navController.navigate(Route.NewConversation.route) },
          onOpenConversation = { conversation ->
            val encodedName = Uri.encode(conversation.name)
            navController.navigate("conversation/${conversation.id}/${encodedName}")
          },
          onTabSelected = { chatTab -> navController.navigate(chatTab.destination) })
    }

    composable(Route.NewConversation.route) {
      NewConversationScreen(
          onNavigateBack = { safePopBackStack() },
          onConfirm = {
            navController.navigate(Route.Chat.route) {
              popUpTo(Route.Chat.route) { inclusive = true }
              launchSingleTop = true
            }
          })
    }

    composable("conversation/{conversationId}/{name}") { backStackEntry ->
      val conversationId =
          backStackEntry.arguments?.getString("conversationId") ?: return@composable
      val encodedName = backStackEntry.arguments?.getString("name") ?: ""
      val name = Uri.decode(encodedName)

      ConversationScreen(
          conversationId = conversationId,
          conversationName = name,
          onNavigateBack = { safePopBackStack() })
    }

    composable(Route.AiAssistant.route) {
      AiAssistantScreen(
          onNavigateBack = { safePopBackStack() },
          onEventSelected = { eventId ->
            // Store the selected event ID
            aiSelectedEventId = eventId
            // Navigate back to map with the selected event
            navController.navigate(Route.Map.route) {
              popUpTo(Route.Map.route) { inclusive = true }
              launchSingleTop = true
            }
          })
    }
  }
}<|MERGE_RESOLUTION|>--- conflicted
+++ resolved
@@ -16,11 +16,8 @@
 import androidx.navigation.compose.composable
 import androidx.navigation.compose.rememberNavController
 import androidx.navigation.navArgument
-<<<<<<< HEAD
 import com.swent.mapin.model.memory.MemoryRepositoryProvider
-=======
 import com.swent.mapin.ui.ai.AiAssistantScreen
->>>>>>> d993d1cf
 import com.swent.mapin.ui.auth.SignInScreen
 import com.swent.mapin.ui.chat.ChatScreen
 import com.swent.mapin.ui.chat.ConversationScreen
@@ -135,19 +132,13 @@
           onNavigateToChat = { navController.navigate(Route.Chat.route) },
           onNavigateToAiAssistant = { navController.navigate(Route.AiAssistant.route) },
           renderMap = renderMap,
-<<<<<<< HEAD
-          deepLinkEventId = currentDeepLinkEventId,
-          onDeepLinkConsumed = { currentDeepLinkEventId = null },
+          deepLinkEventId = currentDeepLinkEventId ?: aiSelectedEventId,
+          onDeepLinkConsumed = {
+              currentDeepLinkEventId = null
+              aiSelectedEventId = null
+          },
           autoRequestPermissions = autoRequestPermissions,
           memoryVM = memoryVM)
-=======
-          deepLinkEventId = currentDeepLinkEventId ?: aiSelectedEventId,
-          onDeepLinkConsumed = {
-            currentDeepLinkEventId = null
-            aiSelectedEventId = null
-          },
-          autoRequestPermissions = autoRequestPermissions)
->>>>>>> d993d1cf
     }
 
     composable(Route.Profile.route) {
