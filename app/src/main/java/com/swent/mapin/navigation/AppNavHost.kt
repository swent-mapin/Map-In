--- conflicted
+++ resolved
@@ -41,10 +41,9 @@
 ) {
   val startDest = if (isLoggedIn) Route.Map.route else Route.Auth.route
 
-<<<<<<< HEAD
   // Parse deep link to extract event ID if present
   val deepLinkEventId = parseDeepLinkEventId(deepLinkUrl)
-=======
+
   // Debounce navigation to prevent double-click issues
   var lastNavigationTime by remember { mutableLongStateOf(0L) }
   val navigationDebounceMs = 500L
@@ -56,7 +55,6 @@
       navController.popBackStack()
     }
   }
->>>>>>> f3988338
 
   NavHost(navController = navController, startDestination = startDest) {
     composable(Route.Auth.route) {
