package com.swent.mapin.model

import com.google.firebase.firestore.FirebaseFirestore
import kotlinx.coroutines.tasks.await

/**
 * Repository for managing user profile data in Firestore.
 *
 * Provides methods to:
 * - Fetch user profiles from Firestore
 * - Save/update user profiles to Firestore
 * - Create default profiles for new users
 */
class UserProfileRepository(
    private val firestore: FirebaseFirestore = FirebaseFirestore.getInstance()
) {

  companion object {
    private const val COLLECTION_USERS = "users"
  }

  /** Get user profile from Firestore by user ID. Returns null if profile doesn't exist. */
  suspend fun getUserProfile(userId: String): UserProfile? {
    return try {
      val document = firestore.collection(COLLECTION_USERS).document(userId).get().await()

      if (document.exists()) {
        document.toObject(UserProfile::class.java)
      } else {
        null
      }
    } catch (e: Exception) {
      e.printStackTrace()
      null
    }
  }

  /**
   * Save or update user profile to Firestore. Creates document if it doesn't exist, updates if it
   * does.
   */
  suspend fun saveUserProfile(profile: UserProfile): Boolean {
    return try {
      println("UserProfileRepository - Attempting to save profile for userId: ${profile.userId}")
      println("UserProfileRepository - Profile data: $profile")

      firestore.collection(COLLECTION_USERS).document(profile.userId).set(profile).await()

      println("UserProfileRepository - Profile saved successfully")
      true
    } catch (e: Exception) {
      println("UserProfileRepository - Error saving profile: ${e.message}")
      e.printStackTrace()
      false
    }
  }

  /** Create default profile for a new user. Typically called after user signs up. */
  suspend fun createDefaultProfile(
      userId: String,
      name: String,
      profilePictureUrl: String? = null
  ): UserProfile {
    val defaultProfile =
        UserProfile(
            userId = userId,
            name = name.ifEmpty { "Anonymous User" },
            bio = "Tell us about yourself...",
            hobbies = emptyList(),
            location = "Unknown",
            profilePictureUrl = profilePictureUrl,
            avatarUrl = "person", // Default avatar icon
            bannerUrl = "purple_blue", // Default banner gradient
            hobbiesVisible = true)

    saveUserProfile(defaultProfile)
    return defaultProfile
  }

  /**
   * Follow a user. Adds targetUserId to current user's followingIds, and adds currentUserId to
   * target user's followerIds.
<<<<<<< HEAD
   *
   * @param currentUserId The ID of the user who wants to follow
   * @param targetUserId The ID of the user to be followed
   * @return true if the follow operation succeeded, false if users are the same or operation failed
   */
  suspend fun followUser(currentUserId: String, targetUserId: String): Boolean {
    return updateFollowStatus(currentUserId, targetUserId, shouldFollow = true)
=======
   */
  suspend fun followUser(currentUserId: String, targetUserId: String): Boolean {
    if (currentUserId == targetUserId) return false

    return try {
      firestore
          .runTransaction { transaction ->
            val currentUserRef = firestore.collection(COLLECTION_USERS).document(currentUserId)
            val targetUserRef = firestore.collection(COLLECTION_USERS).document(targetUserId)

            val currentUserDoc = transaction.get(currentUserRef)
            val targetUserDoc = transaction.get(targetUserRef)

            if (!currentUserDoc.exists() || !targetUserDoc.exists()) {
              throw Exception("User not found")
            }

            val currentFollowing =
                (currentUserDoc.get("followingIds") as? List<*>)?.filterIsInstance<String>()
                    ?: emptyList()
            val targetFollowers =
                (targetUserDoc.get("followerIds") as? List<*>)?.filterIsInstance<String>()
                    ?: emptyList()

            if (!currentFollowing.contains(targetUserId)) {
              transaction.update(currentUserRef, "followingIds", currentFollowing + targetUserId)
            }
            if (!targetFollowers.contains(currentUserId)) {
              transaction.update(targetUserRef, "followerIds", targetFollowers + currentUserId)
            }
          }
          .await()
      true
    } catch (e: Exception) {
      e.printStackTrace()
      false
    }
>>>>>>> d16fae82
  }

  /**
   * Unfollow a user. Removes targetUserId from current user's followingIds, and removes
   * currentUserId from target user's followerIds.
<<<<<<< HEAD
   *
   * @param currentUserId The ID of the user who wants to unfollow
   * @param targetUserId The ID of the user to be unfollowed
   * @return true if the unfollow operation succeeded, false if users are the same or operation
   *   failed
   */
  suspend fun unfollowUser(currentUserId: String, targetUserId: String): Boolean {
    return updateFollowStatus(currentUserId, targetUserId, shouldFollow = false)
  }

  private suspend fun updateFollowStatus(
      currentUserId: String,
      targetUserId: String,
      shouldFollow: Boolean
  ): Boolean {
=======
   */
  suspend fun unfollowUser(currentUserId: String, targetUserId: String): Boolean {
>>>>>>> d16fae82
    if (currentUserId == targetUserId) return false

    return try {
      firestore
          .runTransaction { transaction ->
            val currentUserRef = firestore.collection(COLLECTION_USERS).document(currentUserId)
            val targetUserRef = firestore.collection(COLLECTION_USERS).document(targetUserId)

<<<<<<< HEAD
            val currentUserDoc = transaction[currentUserRef]
            val targetUserDoc = transaction[targetUserRef]
=======
            val currentUserDoc = transaction.get(currentUserRef)
            val targetUserDoc = transaction.get(targetUserRef)
>>>>>>> d16fae82

            if (!currentUserDoc.exists() || !targetUserDoc.exists()) {
              throw Exception("User not found")
            }

            val currentFollowing =
<<<<<<< HEAD
                (currentUserDoc["followingIds"] as? List<*>)?.filterIsInstance<String>()
                    ?: emptyList()
            val targetFollowers =
                (targetUserDoc["followerIds"] as? List<*>)?.filterIsInstance<String>()
                    ?: emptyList()

            if (shouldFollow) {
              if (!currentFollowing.contains(targetUserId)) {
                transaction.update(currentUserRef, "followingIds", currentFollowing + targetUserId)
              }
              if (!targetFollowers.contains(currentUserId)) {
                transaction.update(targetUserRef, "followerIds", targetFollowers + currentUserId)
              }
            } else {
              transaction.update(currentUserRef, "followingIds", currentFollowing - targetUserId)
              transaction.update(targetUserRef, "followerIds", targetFollowers - currentUserId)
            }
=======
                (currentUserDoc.get("followingIds") as? List<*>)?.filterIsInstance<String>()
                    ?: emptyList()
            val targetFollowers =
                (targetUserDoc.get("followerIds") as? List<*>)?.filterIsInstance<String>()
                    ?: emptyList()

            transaction.update(currentUserRef, "followingIds", currentFollowing - targetUserId)
            transaction.update(targetUserRef, "followerIds", targetFollowers - currentUserId)
>>>>>>> d16fae82
          }
          .await()
      true
    } catch (e: Exception) {
      e.printStackTrace()
      false
    }
  }

<<<<<<< HEAD
  /**
   * Check if currentUser is following targetUser.
   *
   * @param currentUserId The ID of the user to check
   * @param targetUserId The ID of the user who might be followed
   * @return true if currentUser is following targetUser, false otherwise
   */
=======
  /** Check if currentUser is following targetUser. */
>>>>>>> d16fae82
  suspend fun isFollowing(currentUserId: String, targetUserId: String): Boolean {
    return try {
      val profile = getUserProfile(currentUserId)
      profile?.followingIds?.contains(targetUserId) ?: false
    } catch (e: Exception) {
      false
    }
  }
}<|MERGE_RESOLUTION|>--- conflicted
+++ resolved
@@ -80,15 +80,6 @@
   /**
    * Follow a user. Adds targetUserId to current user's followingIds, and adds currentUserId to
    * target user's followerIds.
-<<<<<<< HEAD
-   *
-   * @param currentUserId The ID of the user who wants to follow
-   * @param targetUserId The ID of the user to be followed
-   * @return true if the follow operation succeeded, false if users are the same or operation failed
-   */
-  suspend fun followUser(currentUserId: String, targetUserId: String): Boolean {
-    return updateFollowStatus(currentUserId, targetUserId, shouldFollow = true)
-=======
    */
   suspend fun followUser(currentUserId: String, targetUserId: String): Boolean {
     if (currentUserId == targetUserId) return false
@@ -126,32 +117,13 @@
       e.printStackTrace()
       false
     }
->>>>>>> d16fae82
   }
 
   /**
    * Unfollow a user. Removes targetUserId from current user's followingIds, and removes
    * currentUserId from target user's followerIds.
-<<<<<<< HEAD
-   *
-   * @param currentUserId The ID of the user who wants to unfollow
-   * @param targetUserId The ID of the user to be unfollowed
-   * @return true if the unfollow operation succeeded, false if users are the same or operation
-   *   failed
    */
   suspend fun unfollowUser(currentUserId: String, targetUserId: String): Boolean {
-    return updateFollowStatus(currentUserId, targetUserId, shouldFollow = false)
-  }
-
-  private suspend fun updateFollowStatus(
-      currentUserId: String,
-      targetUserId: String,
-      shouldFollow: Boolean
-  ): Boolean {
-=======
-   */
-  suspend fun unfollowUser(currentUserId: String, targetUserId: String): Boolean {
->>>>>>> d16fae82
     if (currentUserId == targetUserId) return false
 
     return try {
@@ -160,38 +132,14 @@
             val currentUserRef = firestore.collection(COLLECTION_USERS).document(currentUserId)
             val targetUserRef = firestore.collection(COLLECTION_USERS).document(targetUserId)
 
-<<<<<<< HEAD
-            val currentUserDoc = transaction[currentUserRef]
-            val targetUserDoc = transaction[targetUserRef]
-=======
             val currentUserDoc = transaction.get(currentUserRef)
             val targetUserDoc = transaction.get(targetUserRef)
->>>>>>> d16fae82
 
             if (!currentUserDoc.exists() || !targetUserDoc.exists()) {
               throw Exception("User not found")
             }
 
             val currentFollowing =
-<<<<<<< HEAD
-                (currentUserDoc["followingIds"] as? List<*>)?.filterIsInstance<String>()
-                    ?: emptyList()
-            val targetFollowers =
-                (targetUserDoc["followerIds"] as? List<*>)?.filterIsInstance<String>()
-                    ?: emptyList()
-
-            if (shouldFollow) {
-              if (!currentFollowing.contains(targetUserId)) {
-                transaction.update(currentUserRef, "followingIds", currentFollowing + targetUserId)
-              }
-              if (!targetFollowers.contains(currentUserId)) {
-                transaction.update(targetUserRef, "followerIds", targetFollowers + currentUserId)
-              }
-            } else {
-              transaction.update(currentUserRef, "followingIds", currentFollowing - targetUserId)
-              transaction.update(targetUserRef, "followerIds", targetFollowers - currentUserId)
-            }
-=======
                 (currentUserDoc.get("followingIds") as? List<*>)?.filterIsInstance<String>()
                     ?: emptyList()
             val targetFollowers =
@@ -200,7 +148,6 @@
 
             transaction.update(currentUserRef, "followingIds", currentFollowing - targetUserId)
             transaction.update(targetUserRef, "followerIds", targetFollowers - currentUserId)
->>>>>>> d16fae82
           }
           .await()
       true
@@ -210,17 +157,7 @@
     }
   }
 
-<<<<<<< HEAD
-  /**
-   * Check if currentUser is following targetUser.
-   *
-   * @param currentUserId The ID of the user to check
-   * @param targetUserId The ID of the user who might be followed
-   * @return true if currentUser is following targetUser, false otherwise
-   */
-=======
   /** Check if currentUser is following targetUser. */
->>>>>>> d16fae82
   suspend fun isFollowing(currentUserId: String, targetUserId: String): Boolean {
     return try {
       val profile = getUserProfile(currentUserId)
