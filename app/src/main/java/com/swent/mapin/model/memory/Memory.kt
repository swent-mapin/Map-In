--- conflicted
+++ resolved
@@ -1,11 +1,8 @@
 package com.swent.mapin.model.memory
 
 import com.google.firebase.Timestamp
-<<<<<<< HEAD
+import com.swent.mapin.model.location.Location
 import com.google.firebase.firestore.PropertyName
-=======
-import com.swent.mapin.model.location.Location
->>>>>>> 386e1964
 
 /**
  * Represents a memory created by a user, optionally linked to an event.
@@ -26,12 +23,8 @@
     val description: String = "",
     val eventId: String? = null,
     val ownerId: String = "",
-<<<<<<< HEAD
+    val location: Location = Location.UNDEFINED,
     @get:PropertyName("isPublic") val isPublic: Boolean = false,
-=======
-    val location: Location = Location.UNDEFINED,
-    val isPublic: Boolean = false,
->>>>>>> 386e1964
     val createdAt: Timestamp? = null,
     val mediaUrls: List<String> = emptyList(),
     val taggedUserIds: List<String> = emptyList()
