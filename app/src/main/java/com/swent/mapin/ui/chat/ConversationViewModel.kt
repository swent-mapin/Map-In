--- conflicted
+++ resolved
@@ -129,7 +129,6 @@
   var currentUserProfile: UserProfile = UserProfile()
 
   /**
-<<<<<<< HEAD
    * Get a new unique identifier for a conversation.
    *
    * @param participantIds The list of participants IDs
@@ -151,14 +150,6 @@
     } else {
       null
     }
-=======
-   * Generates a new unique identifier for a conversation.
-   *
-   * @return A unique conversation ID string
-   */
-  fun getNewUID(): String {
-    return conversationRepository.getNewUid()
->>>>>>> 5739b92b
   }
 
   /**
