package com.swent.mapin.ui.map.components

import android.content.Context
import android.graphics.Bitmap
import android.graphics.Canvas
import androidx.annotation.DrawableRes
import androidx.annotation.VisibleForTesting
import androidx.appcompat.content.res.AppCompatResources
import androidx.compose.ui.graphics.Color
import androidx.compose.ui.graphics.toArgb
import androidx.core.graphics.createBitmap
import com.google.gson.JsonPrimitive
import com.mapbox.geojson.Point
import com.mapbox.maps.extension.style.layers.properties.generated.IconAnchor
import com.mapbox.maps.extension.style.layers.properties.generated.TextAnchor
import com.mapbox.maps.plugin.annotation.AnnotationConfig
import com.mapbox.maps.plugin.annotation.AnnotationSourceOptions
import com.mapbox.maps.plugin.annotation.ClusterOptions
import com.mapbox.maps.plugin.annotation.generated.PointAnnotationOptions
import com.swent.mapin.model.event.Event

fun Context.drawableToBitmap(@DrawableRes drawableResId: Int): Bitmap? {
  val drawable = AppCompatResources.getDrawable(this, drawableResId) ?: return null
  val width = if (drawable.intrinsicWidth > 0) drawable.intrinsicWidth else 1
  val height = if (drawable.intrinsicHeight > 0) drawable.intrinsicHeight else 1
  val bitmap = createBitmap(width, height)
  val canvas = Canvas(bitmap)
  drawable.setBounds(0, 0, canvas.width, canvas.height)
  drawable.draw(canvas)
  return bitmap
}

/**
 * Holds styling information for map annotations.
 *
 * @property textColorInt Text color for annotation labels (ARGB integer)
 * @property haloColorInt Halo color for text outline (ARGB integer)
 * @property markerBitmap Optional bitmap for the marker icon
 */
@VisibleForTesting
internal data class AnnotationStyle(
    val textColorInt: Int,
    val haloColorInt: Int,
    val markerBitmap: Bitmap?
)

/**
 * Creates annotation styling based on current theme.
 *
 * @param isDarkTheme Whether dark theme is active
 * @param markerBitmap Optional bitmap for marker icon
 * @return AnnotationStyle with theme-appropriate colors
 */
@VisibleForTesting
internal fun createAnnotationStyle(isDarkTheme: Boolean, markerBitmap: Bitmap?): AnnotationStyle {
  val textColor = if (isDarkTheme) Color.White else Color.Black
  val haloColor =
      if (isDarkTheme) {
        Color.Black.copy(alpha = 0.8f)
      } else {
        Color.White.copy(alpha = 0.85f)
      }

  return AnnotationStyle(
      textColorInt = textColor.toArgb(),
      haloColorInt = haloColor.toArgb(),
      markerBitmap = markerBitmap)
}

@VisibleForTesting
internal data class AnnotationVisualParameters(
    val iconSize: Double,
    val textSize: Double,
    val textOffset: List<Double>,
    val textHaloWidth: Double,
    val sortKey: Double
)

@VisibleForTesting
internal fun computeAnnotationVisualParameters(isSelected: Boolean): AnnotationVisualParameters {
  return if (isSelected) {
    AnnotationVisualParameters(
        iconSize = 1.5,
        textSize = 15.0,
        textOffset = listOf(0.0, 0.5),
        textHaloWidth = 2.0,
        sortKey = 0.0)
  } else {
    AnnotationVisualParameters(
        iconSize = 1.0,
        textSize = 12.0,
        textOffset = listOf(0.0, 0.2),
        textHaloWidth = 1.5,
        sortKey = 100.0)
  }
}
/**
 * Converts a list of events to Mapbox point annotation options.
 *
 * Each annotation includes position, icon, label, and custom styling. The index is stored as data
 * for later retrieval. Selected event pins are enlarged.
 *
 * Uses event-specific pins based on the event's first tag and capacity state when eventBitmaps is
 * provided. Falls back to the default marker in the style otherwise.
 *
 * @param events List of events to convert
 * @param style Styling to apply to annotations
 * @param selectedEventId UID of the currently selected event (if any)
 * @param eventBitmaps Optional map of event UID to its specific pin bitmap
 * @return List of configured PointAnnotationOptions
 */
@VisibleForTesting
internal fun createEventAnnotations(
    events: List<Event>,
    style: AnnotationStyle,
    selectedEventId: String? = null,
    eventBitmaps: Map<String, Bitmap>? = null
): List<PointAnnotationOptions> {
  return events
      .filter { it.location.isDefined() }
      .mapIndexed { index, event ->
        val isSelected = event.uid == selectedEventId
        val visual = computeAnnotationVisualParameters(isSelected)

<<<<<<< HEAD
    // Use event-specific bitmap if available, otherwise fall back to default
    val iconBitmap = eventBitmaps?.get(event.uid) ?: style.markerBitmap

    PointAnnotationOptions()
        .withPoint(Point.fromLngLat(event.location.longitude, event.location.latitude))
        .apply { iconBitmap?.let { withIconImage(it) } }
        .withIconSize(visual.iconSize)
        .withIconAnchor(IconAnchor.BOTTOM)
        .withTextAnchor(TextAnchor.TOP)
        .withTextOffset(visual.textOffset)
        .withTextSize(visual.textSize)
        .withTextColor(style.textColorInt)
        .withTextHaloColor(style.haloColorInt)
        .withTextHaloWidth(visual.textHaloWidth)
        .withTextField(event.title)
        .withData(JsonPrimitive(index))
        .withSymbolSortKey(visual.sortKey) // Ensures selected pin is prioritized for visibility
  }
=======
        PointAnnotationOptions()
            .withPoint(Point.fromLngLat(event.location.longitude!!, event.location.latitude!!))
            .apply { style.markerBitmap?.let { withIconImage(it) } }
            .withIconSize(visual.iconSize)
            .withIconAnchor(IconAnchor.BOTTOM)
            .withTextAnchor(TextAnchor.TOP)
            .withTextOffset(visual.textOffset)
            .withTextSize(visual.textSize)
            .withTextColor(style.textColorInt)
            .withTextHaloColor(style.haloColorInt)
            .withTextHaloWidth(visual.textHaloWidth)
            .withTextField(event.title)
            .withData(JsonPrimitive(index))
            .withSymbolSortKey(visual.sortKey) // Ensures selected pin is prioritized for visibility
      }
>>>>>>> b1921da3
}

/**
 * Creates a map of event UIDs to their corresponding pin bitmaps.
 *
 * Each event gets a pin based on its first tag (determines shape/icon) and its capacity state
 * (determines color: green, orange, or red).
 *
 * @param context The context to load drawable resources
 * @param events List of events to create bitmaps for
 * @return Map of event UID to Bitmap, events with failed bitmap loading are omitted
 */
fun createEventBitmaps(context: Context, events: List<Event>): Map<String, Bitmap> {
  return events
      .mapNotNull { event ->
        getEventPinBitmap(context, event)?.let { bitmap -> event.uid to bitmap }
      }
      .toMap()
}

/**
 * Creates clustering configuration for location annotations.
 *
 * Uses blue gradient colors for cluster sizes and enables touch interaction.
 *
 * @return AnnotationConfig with clustering enabled
 */
@VisibleForTesting
internal fun createClusterConfig(): AnnotationConfig {
  val clusterColorLevels =
      listOf(
          0 to Color(0xFF64B5F6).toArgb(),
          25 to Color(0xFF1E88E5).toArgb(),
          50 to Color(0xFF0D47A1).toArgb())

  return AnnotationConfig(
      annotationSourceOptions =
          AnnotationSourceOptions(
              clusterOptions =
                  ClusterOptions(
                      clusterRadius = 60L,
                      colorLevels = clusterColorLevels,
                      textColor = Color.White.toArgb(),
                      textSize = 12.0)))
}

/**
 * Finds the Event associated with a clicked annotation.
 *
 * First tries to match by stored index data, then falls back to coordinate comparison.
 *
 * @param annotation The clicked point annotation
 * @param events List of all events
 * @return Matching Event or null if not found
 */
@VisibleForTesting
internal fun findEventForAnnotation(
    annotation: com.mapbox.maps.plugin.annotation.generated.PointAnnotation,
    events: List<Event>
): Event? {
  val index = annotation.getData()?.takeIf { it.isJsonPrimitive }?.asInt
  return index?.let { events.getOrNull(it) }
      ?: events.firstOrNull { event ->
        val point = annotation.point
        event.location.latitude == point.latitude() && event.location.longitude == point.longitude()
      }
}<|MERGE_RESOLUTION|>--- conflicted
+++ resolved
@@ -122,7 +122,6 @@
         val isSelected = event.uid == selectedEventId
         val visual = computeAnnotationVisualParameters(isSelected)
 
-<<<<<<< HEAD
     // Use event-specific bitmap if available, otherwise fall back to default
     val iconBitmap = eventBitmaps?.get(event.uid) ?: style.markerBitmap
 
@@ -141,23 +140,6 @@
         .withData(JsonPrimitive(index))
         .withSymbolSortKey(visual.sortKey) // Ensures selected pin is prioritized for visibility
   }
-=======
-        PointAnnotationOptions()
-            .withPoint(Point.fromLngLat(event.location.longitude!!, event.location.latitude!!))
-            .apply { style.markerBitmap?.let { withIconImage(it) } }
-            .withIconSize(visual.iconSize)
-            .withIconAnchor(IconAnchor.BOTTOM)
-            .withTextAnchor(TextAnchor.TOP)
-            .withTextOffset(visual.textOffset)
-            .withTextSize(visual.textSize)
-            .withTextColor(style.textColorInt)
-            .withTextHaloColor(style.haloColorInt)
-            .withTextHaloWidth(visual.textHaloWidth)
-            .withTextField(event.title)
-            .withData(JsonPrimitive(index))
-            .withSymbolSortKey(visual.sortKey) // Ensures selected pin is prioritized for visibility
-      }
->>>>>>> b1921da3
 }
 
 /**
