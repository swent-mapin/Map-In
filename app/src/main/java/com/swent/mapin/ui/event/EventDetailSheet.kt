--- conflicted
+++ resolved
@@ -56,14 +56,9 @@
  *
  * @param event The event to display
  * @param sheetState Current bottom sheet state
-<<<<<<< HEAD
  * @param isParticipating Whether the current user is already participating in this event
+ * @param isSaved Whether the event is currently saved
  * @param organizerState Name of the event organizer
-=======
- * @param isParticipating Whether the user is already participating in this event
- * @param isSaved Whether the event is currently saved
- * @param organizerName Name of the event organizer
->>>>>>> e16887d2
  * @param onJoinEvent Callback when user clicks "Join event"
  * @param onUnregisterEvent Callback when user clicks "Unregister"
  * @param onSaveForLater Callback when user clicks "Save for later"
