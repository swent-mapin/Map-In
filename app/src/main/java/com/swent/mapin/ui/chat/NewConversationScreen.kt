--- conflicted
+++ resolved
@@ -40,11 +40,8 @@
 import androidx.compose.runtime.mutableStateListOf
 import androidx.compose.runtime.mutableStateOf
 import androidx.compose.runtime.remember
-<<<<<<< HEAD
 import androidx.compose.runtime.rememberCoroutineScope
-=======
 import androidx.compose.runtime.snapshots.SnapshotStateList
->>>>>>> baefb757
 import androidx.compose.ui.Alignment
 import androidx.compose.ui.Modifier
 import androidx.compose.ui.draw.clip
@@ -68,27 +65,6 @@
   const val FRIEND_ITEM = "friend"
   const val GROUP_NAME_DIALOG_TEXT = "groupText"
 }
-
-private fun createSingleConversation(friend: FriendWithProfile, vm: ConversationViewModel) =
-    Conversation(
-        id = vm.getNewUID(),
-        name = friend.userProfile.name,
-        participantIds = listOf(Firebase.auth.currentUser?.uid ?: "", friend.userProfile.userId),
-        participants = listOf(vm.currentUserProfile, friend.userProfile),
-        profilePictureUrl = friend.userProfile.profilePictureUrl)
-
-private fun createGroupConversation(
-    groupName: String,
-    friends: List<FriendWithProfile>,
-    vm: ConversationViewModel
-) =
-    Conversation(
-        id = vm.getNewUID(),
-        name = groupName,
-        participantIds =
-            friends.map { it.userProfile.userId } + listOf(Firebase.auth.currentUser?.uid ?: ""),
-        participants = friends.map { it.userProfile } + listOf(vm.currentUserProfile),
-        profilePictureUrl = friends.first().userProfile.profilePictureUrl)
 
 @OptIn(ExperimentalMaterial3Api::class)
 @Composable
@@ -242,90 +218,79 @@
 ) {
   LaunchedEffect(Unit) { friendsViewModel.loadFriends() }
 
+  val friends by friendsViewModel.friends.collectAsState()
   val selectedFriends = remember { mutableStateListOf<FriendWithProfile>() }
-  val friends by friendsViewModel.friends.collectAsState()
   val showGroupNameDialog = remember { mutableStateOf(false) }
   val groupName = remember { mutableStateOf("") }
   val scope = rememberCoroutineScope()
 
-  val onConfirmSelection: () -> Unit = {
-    if (selectedFriends.size >= 2) {
-      showGroupNameDialog.value = true
-    } else {
-      val friend = selectedFriends.first()
-      val newConvo = createSingleConversation(friend, conversationViewModel)
-      conversationViewModel.createConversation(newConvo)
+  fun handleSingleFriendConfirm(friend: FriendWithProfile) {
+    val currentUserId = Firebase.auth.currentUser?.uid.orEmpty()
+    val convoId = conversationViewModel.getNewUID(listOf(friend.userProfile.userId, currentUserId))
+
+    scope.launch {
+      val existing = conversationViewModel.getExistingConversation(convoId)
+
+      if (existing != null) {
+        onCreateExistingConversation(existing)
+      } else {
+        conversationViewModel.createConversation(
+            Conversation(
+                id = convoId,
+                name = friend.userProfile.name,
+                participantIds = listOf(currentUserId, friend.userProfile.userId),
+                participants = listOf(conversationViewModel.currentUserProfile, friend.userProfile),
+                profilePictureUrl = friend.userProfile.profilePictureUrl))
+        onConfirm()
+      }
+    }
+  }
+
+  fun handleGroupConfirm() {
+    if (groupName.value.isBlank()) return
+
+    val currentUserId = Firebase.auth.currentUser?.uid.orEmpty()
+    val ids = selectedFriends.map { it.userProfile.userId }
+    val profiles = selectedFriends.map { it.userProfile }
+
+    scope.launch {
+      var convoId = conversationViewModel.getNewUID(ids + currentUserId)
+
+      val existing = conversationViewModel.getExistingConversation(convoId)
+
+      if (existing != null) {
+        convoId = conversationViewModel.getNewUID(emptyList())
+      }
+
+      conversationViewModel.createConversation(
+          Conversation(
+              id = convoId,
+              name = groupName.value,
+              participantIds = ids + currentUserId,
+              participants = profiles + conversationViewModel.currentUserProfile,
+              profilePictureUrl = selectedFriends.first().userProfile.profilePictureUrl))
+
       onConfirm()
     }
+
+    showGroupNameDialog.value = false
+    groupName.value = ""
   }
 
   Scaffold(
+      modifier = Modifier.testTag(NewConversationScreenTestTags.NEW_CONVERSATION_SCREEN),
       topBar = {
-<<<<<<< HEAD
-        TopAppBar(
-            title = { Text("New Conversation") },
-            navigationIcon = {
-              IconButton(
-                  onClick = onNavigateBack,
-                  modifier = Modifier.testTag(NewConversationScreenTestTags.BACK_BUTTON)) {
-                    Icon(Icons.AutoMirrored.Filled.ArrowBack, contentDescription = "Back")
-                  }
-            },
-            actions = {
-              if (selectedFriends.isNotEmpty()) {
-                IconButton(
-                    onClick = {
-                      if (selectedFriends.size >= 2) {
-                        showGroupNameDialog.value = true
-                      } else {
-                        val friend = selectedFriends.first()
-                        val currentUserId = Firebase.auth.currentUser?.uid ?: ""
-                        val convoId =
-                            conversationViewModel.getNewUID(
-                                listOf(friend.userProfile.userId, currentUserId))
-                        scope.launch {
-                          val existingConvo = conversationViewModel.getExistingConversation(convoId)
-                          if (existingConvo != null) {
-                            onCreateExistingConversation(existingConvo)
-                          } else {
-                            val newConvo =
-                                Conversation(
-                                    id = convoId,
-                                    name = friend.userProfile.name,
-                                    participantIds =
-                                        listOf(currentUserId, friend.userProfile.userId),
-                                    participants =
-                                        listOf(
-                                            conversationViewModel.currentUserProfile,
-                                            friend.userProfile),
-                                    profilePictureUrl = friend.userProfile.profilePictureUrl)
-
-                            conversationViewModel.createConversation(newConvo)
-                            onConfirm()
-                          }
-                        }
-                      }
-                    },
-                    modifier = Modifier.testTag(NewConversationScreenTestTags.CONFIRM_BUTTON)) {
-                      Icon(Icons.Default.Check, contentDescription = "Confirm Selection")
-                    }
-              }
-            },
-            colors =
-                TopAppBarDefaults.topAppBarColors(
-                    containerColor = MaterialTheme.colorScheme.primaryContainer,
-                    titleContentColor = MaterialTheme.colorScheme.onPrimaryContainer,
-                    navigationIconContentColor = MaterialTheme.colorScheme.onPrimaryContainer,
-                    actionIconContentColor = MaterialTheme.colorScheme.onPrimaryContainer))
-=======
         NewConversationTopBar(
             onNavigateBack = onNavigateBack,
             selectedFriends = selectedFriends,
-            onConfirmClick = onConfirmSelection)
->>>>>>> baefb757
-      },
-      modifier = Modifier.testTag(NewConversationScreenTestTags.NEW_CONVERSATION_SCREEN)) {
-          paddingValues ->
+            onConfirmClick = {
+              if (selectedFriends.size >= 2) {
+                showGroupNameDialog.value = true
+              } else {
+                handleSingleFriendConfirm(selectedFriends.first())
+              }
+            })
+      }) { paddingValues ->
         if (friends.isEmpty()) {
           EmptyFriendsContent(modifier = Modifier.padding(paddingValues))
         } else {
@@ -337,68 +302,13 @@
       }
 
   if (showGroupNameDialog.value) {
-<<<<<<< HEAD
-    AlertDialog(
-        onDismissRequest = { showGroupNameDialog.value = false },
-        title = {
-          Text(
-              "Enter Group Name",
-              modifier = Modifier.testTag(NewConversationScreenTestTags.GROUP_NAME_DIALOG_TEXT))
-        },
-        text = {
-          androidx.compose.material3.TextField(
-              value = groupName.value,
-              onValueChange = { groupName.value = it },
-              placeholder = { Text("Group name") })
-        },
-        confirmButton = {
-          androidx.compose.material3.TextButton(
-              onClick = {
-                if (groupName.value.isNotBlank()) {
-                  val ids = selectedFriends.map { friends -> friends.userProfile.userId }
-                  val profiles = selectedFriends.map { friends -> friends.userProfile }
-                  scope.launch {
-                    val currentUserId = Firebase.auth.currentUser?.uid ?: ""
-                    var convoId = conversationViewModel.getNewUID(ids + listOf(currentUserId))
-                    val existing = conversationViewModel.getExistingConversation(convoId)
-                    if (existing != null) {
-                      convoId = conversationViewModel.getNewUID(emptyList())
-                    }
-                    conversationViewModel.createConversation(
-                        Conversation(
-                            id = convoId,
-                            name = groupName.value,
-                            participantIds = ids + listOf(currentUserId),
-                            participants =
-                                profiles + listOf(conversationViewModel.currentUserProfile),
-                            profilePictureUrl =
-                                selectedFriends.first().userProfile.profilePictureUrl))
-                    onConfirm()
-                  }
-                  showGroupNameDialog.value = false
-                  groupName.value = ""
-                }
-              }) {
-                Text("OK")
-              }
-=======
     GroupNameDialog(
         groupName = groupName.value,
         onGroupNameChange = { groupName.value = it },
-        onConfirm = {
-          if (groupName.value.isNotBlank()) {
-            val newConvo =
-                createGroupConversation(groupName.value, selectedFriends, conversationViewModel)
-            conversationViewModel.createConversation(newConvo)
-            onConfirm()
-            showGroupNameDialog.value = false
-            groupName.value = ""
-          }
->>>>>>> baefb757
-        },
         onDismiss = {
           showGroupNameDialog.value = false
           groupName.value = ""
-        })
+        },
+        onConfirm = ::handleGroupConfirm)
   }
 }