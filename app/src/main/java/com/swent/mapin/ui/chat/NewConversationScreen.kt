--- conflicted
+++ resolved
@@ -40,11 +40,8 @@
 import androidx.compose.runtime.mutableStateListOf
 import androidx.compose.runtime.mutableStateOf
 import androidx.compose.runtime.remember
-<<<<<<< HEAD
 import androidx.compose.runtime.setValue
-=======
 import androidx.compose.runtime.snapshots.SnapshotStateList
->>>>>>> baefb757
 import androidx.compose.ui.Alignment
 import androidx.compose.ui.Modifier
 import androidx.compose.ui.draw.clip
@@ -96,9 +93,11 @@
     selectedFriends: SnapshotStateList<FriendWithProfile>,
     onConfirmClick: () -> Unit
 ) {
+  var hasNavigatedBack by remember { mutableStateOf(false) }
+  
   val colors =
       TopAppBarDefaults.topAppBarColors(
-          containerColor = MaterialTheme.colorScheme.primaryContainer,
+          containerColor = MaterialTheme. colorScheme.primaryContainer,
           titleContentColor = MaterialTheme.colorScheme.onPrimaryContainer,
           navigationIconContentColor = MaterialTheme.colorScheme.onPrimaryContainer,
           actionIconContentColor = MaterialTheme.colorScheme.onPrimaryContainer)
@@ -106,7 +105,12 @@
       title = { Text("New Conversation") },
       navigationIcon = {
         IconButton(
-            onClick = onNavigateBack,
+            onClick = {
+              if (! hasNavigatedBack) {
+                hasNavigatedBack = true
+                onNavigateBack()
+              }
+            },
             modifier = Modifier.testTag(NewConversationScreenTestTags.BACK_BUTTON)) {
               Icon(Icons.AutoMirrored.Filled.ArrowBack, contentDescription = "Back")
             }
@@ -115,7 +119,7 @@
         if (selectedFriends.isNotEmpty())
             IconButton(
                 onClick = onConfirmClick,
-                modifier = Modifier.testTag(NewConversationScreenTestTags.CONFIRM_BUTTON)) {
+                modifier = Modifier.testTag(NewConversationScreenTestTags. CONFIRM_BUTTON)) {
                   Icon(Icons.Default.Check, contentDescription = "Confirm Selection")
                 }
       },
@@ -257,63 +261,10 @@
 
   Scaffold(
       topBar = {
-<<<<<<< HEAD
-        TopAppBar(
-            title = { Text("New Conversation") },
-            navigationIcon = {
-              IconButton(
-                  onClick = {
-                    if (!hasNavigatedBack) {
-                      hasNavigatedBack = true
-                      onNavigateBack()
-                    }
-                  },
-                  modifier = Modifier.testTag(NewConversationScreenTestTags.BACK_BUTTON)) {
-                    Icon(Icons.AutoMirrored.Filled.ArrowBack, contentDescription = "Back")
-                  }
-            },
-            actions = {
-              if (selectedFriends.isNotEmpty()) {
-                IconButton(
-                    onClick = {
-                      if (selectedFriends.size >= 2) {
-                        showGroupNameDialog.value = true
-                      } else {
-                        val friend = selectedFriends.first()
-                        val newConvo =
-                            Conversation(
-                                id = conversationViewModel.getNewUID(),
-                                name = friend.userProfile.name,
-                                participantIds =
-                                    listOf(
-                                        Firebase.auth.currentUser?.uid ?: "",
-                                        friend.userProfile.userId),
-                                participants =
-                                    listOf(
-                                        conversationViewModel.currentUserProfile,
-                                        friend.userProfile),
-                                profilePictureUrl = friend.userProfile.profilePictureUrl)
-                        conversationViewModel.createConversation(newConvo)
-                        onConfirm()
-                      }
-                    },
-                    modifier = Modifier.testTag(NewConversationScreenTestTags.CONFIRM_BUTTON)) {
-                      Icon(Icons.Default.Check, contentDescription = "Confirm Selection")
-                    }
-              }
-            },
-            colors =
-                TopAppBarDefaults.topAppBarColors(
-                    containerColor = MaterialTheme.colorScheme.primaryContainer,
-                    titleContentColor = MaterialTheme.colorScheme.onPrimaryContainer,
-                    navigationIconContentColor = MaterialTheme.colorScheme.onPrimaryContainer,
-                    actionIconContentColor = MaterialTheme.colorScheme.onPrimaryContainer))
-=======
         NewConversationTopBar(
             onNavigateBack = onNavigateBack,
             selectedFriends = selectedFriends,
             onConfirmClick = onConfirmSelection)
->>>>>>> baefb757
       },
       modifier = Modifier.testTag(NewConversationScreenTestTags.NEW_CONVERSATION_SCREEN)) {
           paddingValues ->
