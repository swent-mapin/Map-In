--- conflicted
+++ resolved
@@ -1,11 +1,7 @@
 package com.swent.mapin.ui.map
 
 import android.content.Context
-<<<<<<< HEAD
 import android.location.Location
-import android.net.Uri
-=======
->>>>>>> cd592add
 import android.util.Log
 import androidx.compose.runtime.Composable
 import androidx.compose.runtime.getValue
@@ -30,11 +26,6 @@
 import com.swent.mapin.model.event.LocalEventRepository
 import com.swent.mapin.model.memory.MemoryRepositoryProvider
 import com.swent.mapin.ui.components.BottomSheetConfig
-<<<<<<< HEAD
-import java.util.UUID
-import kotlin.math.abs
-import kotlinx.coroutines.flow.catch
-=======
 import com.swent.mapin.ui.map.bottomsheet.BottomSheetStateController
 import com.swent.mapin.ui.map.directions.DirectionState
 import com.swent.mapin.ui.map.directions.DirectionViewModel
@@ -43,7 +34,8 @@
 import com.swent.mapin.ui.map.search.SearchStateController
 import com.swent.mapin.ui.memory.MemoryActionController
 import com.swent.mapin.ui.memory.MemoryFormData
->>>>>>> cd592add
+import kotlin.math.abs
+import kotlinx.coroutines.flow.catch
 import kotlinx.coroutines.flow.first
 import kotlinx.coroutines.launch
 
@@ -231,7 +223,9 @@
   val topTags: List<String>
     get() = _topTags
 
-<<<<<<< HEAD
+  val recentItems: List<RecentItem>
+    get() = searchStateController.recentItems
+
   // Location state
   private val locationManager = LocationManager(applicationContext)
 
@@ -246,18 +240,14 @@
   var onCenterOnUserLocation: (() -> Unit)? = null
   var onRequestLocationPermission: (() -> Unit)? = null
 
-  private var _locationBearing by mutableFloatStateOf(0f)
+  private var _locationBearing by mutableStateOf(0f)
   val locationBearing: Float
     get() = _locationBearing
 
   private var _isCenteredOnUser by mutableStateOf(false)
   val isCenteredOnUser: Boolean
     get() = _isCenteredOnUser
-=======
-  val recentItems: List<RecentItem>
-    get() = searchStateController.recentItems
-
->>>>>>> cd592add
+
   // User avatar URL for profile button (can be HTTP URL or preset icon ID)
   private var _avatarUrl by mutableStateOf<String?>(null)
   val avatarUrl: String?
