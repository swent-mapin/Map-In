package com.swent.mapin.ui.map

import android.content.Context
import android.net.Uri
import androidx.compose.runtime.Composable
import androidx.compose.runtime.getValue
import androidx.compose.runtime.mutableFloatStateOf
import androidx.compose.runtime.mutableIntStateOf
import androidx.compose.runtime.mutableStateOf
import androidx.compose.runtime.setValue
import androidx.compose.ui.platform.LocalContext
import androidx.compose.ui.platform.LocalFocusManager
import androidx.compose.ui.unit.Dp
import androidx.lifecycle.ViewModel
import androidx.lifecycle.viewModelScope
import androidx.lifecycle.viewmodel.compose.viewModel
import com.google.firebase.Timestamp
import com.google.firebase.auth.FirebaseAuth
import com.google.gson.JsonObject
import com.mapbox.geojson.Feature
import com.mapbox.geojson.FeatureCollection
import com.mapbox.geojson.Point
import com.swent.mapin.model.event.Event
import com.swent.mapin.model.event.EventRepository
import com.swent.mapin.model.event.EventRepositoryProvider
import com.swent.mapin.model.memory.Memory
import com.swent.mapin.model.memory.MemoryRepositoryProvider
import com.swent.mapin.ui.components.BottomSheetConfig
import java.util.UUID
import kotlin.math.abs
import kotlinx.coroutines.launch
import kotlinx.coroutines.tasks.await

// Assisted by AI

/**
 * Coordinates MapScreen state: sheet transitions, search focus, zoom behavior, and memory creation.
 */
class MapScreenViewModel(
  initialSheetState: BottomSheetState,
  private val sheetConfig: BottomSheetConfig,
  private val onClearFocus: () -> Unit,
  private val applicationContext: Context,
  private val memoryRepository: com.swent.mapin.model.memory.MemoryRepository =
    MemoryRepositoryProvider.getRepository(),
  private val eventRepository: EventRepository = EventRepositoryProvider.getRepository(),
  private val auth: FirebaseAuth = FirebaseAuth.getInstance()
) : ViewModel() {
  // Bottom sheet state
  private var _bottomSheetState by mutableStateOf(initialSheetState)
  val bottomSheetState: BottomSheetState
    get() = _bottomSheetState

  private var _fullEntryKey by mutableIntStateOf(0)
  val fullEntryKey: Int
    get() = _fullEntryKey

  var currentSheetHeight by mutableStateOf(sheetConfig.collapsedHeight)

  // Search input state
  private var _searchQuery by mutableStateOf("")
  val searchQuery: String
    get() = _searchQuery

  private var _shouldFocusSearch by mutableStateOf(false)
  val shouldFocusSearch: Boolean
    get() = _shouldFocusSearch

  private var isSearchActivated by mutableStateOf(false)

  private var _allEvents by mutableStateOf<List<Event>>(emptyList())
  private var _searchResults by mutableStateOf<List<Event>>(emptyList())
  val searchResults: List<Event>
    get() = _searchResults

  val isSearchMode: Boolean
    get() = isSearchActivated && _bottomSheetState == BottomSheetState.FULL && !showMemoryForm

  // Map interaction tracking
  private var _mediumReferenceZoom by mutableFloatStateOf(0f)
  private var isInMediumMode = false

  private var _isZooming by mutableStateOf(false)
  val isZooming: Boolean
    get() = _isZooming

  private var _lastZoom by mutableFloatStateOf(0f)
  private var hideScaleBarJob: kotlinx.coroutines.Job? = null

  enum class MapStyle {
    STANDARD,
    SATELLITE,
    HEATMAP
  }

  private var _mapStyle by mutableStateOf(MapStyle.STANDARD)
  val mapStyle: MapStyle
    get() = _mapStyle

  val showHeatmap: Boolean
    get() = _mapStyle == MapStyle.HEATMAP

  val useSatelliteStyle: Boolean
    get() = _mapStyle == MapStyle.SATELLITE

  // Memory creation form state
  private var _showMemoryForm by mutableStateOf(false)
  val showMemoryForm: Boolean
    get() = _showMemoryForm

  private var _previousSheetState: BottomSheetState? = null

  // Error and progress state
  private var _errorMessage by mutableStateOf<String?>(null)
  val errorMessage: String?
    get() = _errorMessage

  private var _isSavingMemory by mutableStateOf(false)
  val isSavingMemory: Boolean
    get() = _isSavingMemory

  // Event catalog for memory linking
  private var _availableEvents by mutableStateOf<List<Event>>(emptyList())
  val availableEvents: List<Event>
    get() = _availableEvents

<<<<<<< HEAD
  // Event data for display on the map
  private var _events by mutableStateOf<List<Event>>(emptyList())
  val events: List<Event>
    get() = _events

  // Recent activities shown in the bottom sheet (most recent first)
  private var _recentActivities by mutableStateOf<List<Event>>(emptyList())
  val recentActivities: List<Event>
    get() = _recentActivities

  private val MAX_RECENT_ACTIVITIES = 8

  /**
   * Records a recent activity (event) — places it at the front of the list, removes duplicates,
   * and keeps the list bounded to [MAX_RECENT_ACTIVITIES].
   */
  fun recordRecentActivity(event: Event) {
    // Remove any existing entry with the same uid then prepend
    val without = _recentActivities.filterNot { it.uid == event.uid }
    val updated = listOf(event) + without
    _recentActivities = updated.take(MAX_RECENT_ACTIVITIES)
  }

=======
  // Joined events for bottom sheet display
  private var _joinedEvents by mutableStateOf<List<Event>>(emptyList())
  val joinedEvents: List<Event>
    get() = _joinedEvents

  enum class BottomSheetTab {
    RECENT_ACTIVITIES,
    JOINED_EVENTS
  }

  private var _selectedBottomSheetTab by mutableStateOf(BottomSheetTab.RECENT_ACTIVITIES)
  val selectedBottomSheetTab: BottomSheetTab
    get() = _selectedBottomSheetTab

  private var _selectedEvent by mutableStateOf<Event?>(null)
  val selectedEvent: Event?
    get() = _selectedEvent

  private var _organizerName by mutableStateOf("")
  val organizerName: String
    get() = _organizerName

  private var _showShareDialog by mutableStateOf(false)
  val showShareDialog: Boolean
    get() = _showShareDialog

  var onCenterCamera: ((Event) -> Unit)? = null

  /** Event data for display on the map */
>>>>>>> 0e6b8078
  // Tag filtering
  private var _selectedTags by mutableStateOf<Set<String>>(emptySet())
  val selectedTags: Set<String>
    get() = _selectedTags

  private var _topTags by mutableStateOf<List<String>>(emptyList())
  val topTags: List<String>
    get() = _topTags

  // Event data for display on the map
  private var _events by mutableStateOf(SampleEventRepository.getSampleEvents())
  val events: List<Event>
    get() = _events

  init {
    // Preload events so the form has immediate data
    loadEvents()
    loadJoinedEvents()
    _topTags = SampleEventRepository.getTopTags()
    // Preload events both for searching and memory linking
    loadAllEvents()
    loadParticipantEvents()
  }

  fun onZoomChange(newZoom: Float) {
    // Ignore micro-changes to avoid flickering the scale bar
    if (abs(newZoom - _lastZoom) > 0.01f) {
      _isZooming = true
      _lastZoom = newZoom

      hideScaleBarJob?.cancel()
      hideScaleBarJob =
        viewModelScope.launch {
          kotlinx.coroutines.delay(300)
          _isZooming = false
        }
    }
  }

  fun updateMediumReferenceZoom(zoom: Float) {
    if (isInMediumMode) {
      _mediumReferenceZoom = zoom
    }
  }

  fun checkZoomInteraction(currentZoom: Float): Boolean {
    if (!isInMediumMode) return false

    val zoomDelta = abs(currentZoom - _mediumReferenceZoom)
    return zoomDelta >= MapConstants.ZOOM_CHANGE_THRESHOLD
  }

  fun checkTouchProximityToSheet(touchY: Float, sheetTopY: Float, densityDpi: Int): Boolean {
    if (!isInMediumMode) return false

    // Convert dp threshold to pixels before comparing the gesture location
    val thresholdPx = MapConstants.SHEET_PROXIMITY_THRESHOLD_DP * densityDpi / 160f
    val distance = abs(touchY - sheetTopY)

    return distance <= thresholdPx
  }

  fun calculateTargetState(
      currentHeightPx: Float,
      collapsedPx: Float,
      mediumPx: Float,
      fullPx: Float
  ): BottomSheetState {
    return when {
      currentHeightPx < (collapsedPx + mediumPx) / 2f -> BottomSheetState.COLLAPSED
      currentHeightPx < (mediumPx + fullPx) / 2f -> BottomSheetState.MEDIUM
      else -> BottomSheetState.FULL
    }
  }

  fun getHeightForState(state: BottomSheetState): Dp {
    return when (state) {
      BottomSheetState.COLLAPSED -> sheetConfig.collapsedHeight
      BottomSheetState.MEDIUM -> sheetConfig.mediumHeight
      BottomSheetState.FULL -> sheetConfig.fullHeight
    }
  }

  fun setBottomSheetState(target: BottomSheetState) {
    if (target == BottomSheetState.FULL && _bottomSheetState != BottomSheetState.FULL) {
      _fullEntryKey += 1
    }

    isInMediumMode = target == BottomSheetState.MEDIUM

    if (target != BottomSheetState.FULL &&
      _bottomSheetState == BottomSheetState.FULL &&
      !_showMemoryForm) {
      resetSearchState()
    }

    _bottomSheetState = target
  }

  fun onSearchQueryChange(query: String) {
    if (_bottomSheetState != BottomSheetState.FULL) {
      _shouldFocusSearch = true
      setBottomSheetState(BottomSheetState.FULL)
    }
    isSearchActivated = true
    _searchQuery = query
    updateSearchResults(query)
  }

  fun onSearchTap() {
    if (_bottomSheetState != BottomSheetState.FULL) {
      _shouldFocusSearch = true
      setBottomSheetState(BottomSheetState.FULL)
    }
    isSearchActivated = true
  }

  fun onSearchFocusHandled() {
    _shouldFocusSearch = false
  }

  private fun resetSearchState() {
    isSearchActivated = false
    _shouldFocusSearch = false
    onClearFocus()
    if (_searchQuery.isNotEmpty()) {
      _searchQuery = ""
    }
    updateSearchResults("")
  }

  fun onClearSearch() {
    resetSearchState()
    setBottomSheetState(BottomSheetState.MEDIUM)
  }

  fun setMapStyle(style: MapStyle) {
    _mapStyle = style
  }

  fun clearError() {
    _errorMessage = null
  }

  /** Loads all events for search and map display, falling back to local data on error. */
  private fun loadAllEvents() {
    viewModelScope.launch {
      try {
        val events = eventRepository.getAllEvents()
        applyEventsDataset(events)
      } catch (primary: Exception) {
        android.util.Log.e("MapScreenViewModel", "Error loading events from repository", primary)

        try {
          val localEvents = EventRepositoryProvider.createLocalRepository().getAllEvents()
          applyEventsDataset(localEvents)
        } catch (fallback: Exception) {
          android.util.Log.e("MapScreenViewModel", "Failed to load local events fallback", fallback)
          _allEvents = emptyList()
          updateSearchResults("")
        }
      }
    }
  }

  private fun applyEventsDataset(events: List<Event>) {
    _allEvents = events
    updateSearchResults(_searchQuery)
  }

  private fun updateSearchResults(query: String) {
    val filtered = filterEvents(query, _allEvents)
    _searchResults = filtered
    _events = if (query.isBlank()) _allEvents else filtered
  }

  private fun filterEvents(query: String, source: List<Event>): List<Event> {
    val trimmed = query.trim()
    if (trimmed.isEmpty()) return source

    val normalized = trimmed.lowercase()
    return source.filter { event ->
      val titleMatch = event.title.lowercase().contains(normalized)
      val descriptionMatch = event.description.lowercase().contains(normalized)
      val tagsMatch = event.tags.any { tag -> tag.lowercase().contains(normalized) }
      val locationMatch = event.location.name.lowercase().contains(normalized)
      titleMatch || descriptionMatch || tagsMatch || locationMatch
    }
  }

  /** Loads events the signed-in user can attach to memories. */
  private fun loadParticipantEvents() {
    viewModelScope.launch {
      try {
        val currentUserId = auth.currentUser?.uid
        _availableEvents =
          if (currentUserId != null) {
            eventRepository.getEventsByParticipant(currentUserId)
          } else {
            emptyList()
          }
      } catch (e: Exception) {
        android.util.Log.e("MapScreenViewModel", "Error loading events", e)
        _availableEvents = emptyList()
      }
    }
  }

  /** Loads events the user has joined from the sample events. */
  private fun loadJoinedEvents() {
    val currentUserId = auth.currentUser?.uid
    if (currentUserId == null) {
      _joinedEvents = emptyList()
      return
    }

    // Filter sample events where the current user is a participant
    _joinedEvents = _events.filter { event -> event.participantIds.contains(currentUserId) }
  }

  /** Opens the creation form while preserving the previous sheet state. */
  fun showMemoryForm() {
    _previousSheetState = _bottomSheetState
    _showMemoryForm = true
    setBottomSheetState(BottomSheetState.FULL)
  }

  fun hideMemoryForm() {
    _showMemoryForm = false
  }

  /** Saves a memory from the form and restores the sheet on success. */
  fun onMemorySave(formData: MemoryFormData) {
    viewModelScope.launch {
      _isSavingMemory = true
      _errorMessage = null

      try {
        val currentUserId = auth.currentUser?.uid
        if (currentUserId == null) {
          _errorMessage = "You must be signed in to create a memory"
          android.util.Log.e("MapScreenViewModel", "Cannot save memory: User not authenticated")
          return@launch
        }

        val mediaUrls = uploadMediaFiles(formData.mediaUris, currentUserId)

        val memory =
          Memory(
            uid = memoryRepository.getNewUid(),
            title = formData.title,
            description = formData.description,
            eventId = formData.eventId,
            ownerId = currentUserId,
            isPublic = formData.isPublic,
            createdAt = Timestamp.now(),
            mediaUrls = mediaUrls,
            taggedUserIds = formData.taggedUserIds)

        memoryRepository.addMemory(memory)
        android.util.Log.d("MapScreenViewModel", "Memory saved successfully: ${memory.uid}")

        hideMemoryForm()
        restorePreviousSheetState()
      } catch (e: Exception) {
        _errorMessage = "Failed to save memory: ${e.message ?: "Unknown error"}"
        android.util.Log.e("MapScreenViewModel", "Error saving memory", e)
      } finally {
        _isSavingMemory = false
      }
    }
  }

  /** Uploads media to Firebase Storage and returns download URLs. */
  private suspend fun uploadMediaFiles(uris: List<Uri>, userId: String): List<String> {
    if (uris.isEmpty()) return emptyList()

    val downloadUrls = mutableListOf<String>()

    for (uri in uris) {
      try {
        val extension =
          applicationContext.contentResolver.getType(uri)?.split("/")?.lastOrNull() ?: "jpg"
        val filename =
          "memories/$userId/${UUID.randomUUID()}_${System.currentTimeMillis()}.$extension"

        val storageRef = com.google.firebase.storage.FirebaseStorage.getInstance().reference
        val fileRef = storageRef.child(filename)
        fileRef.putFile(uri).await()

        val downloadUrl = fileRef.downloadUrl.await().toString()
        downloadUrls.add(downloadUrl)

        android.util.Log.d("MapScreenViewModel", "Uploaded media: $downloadUrl")
      } catch (e: Exception) {
        android.util.Log.e("MapScreenViewModel", "Failed to upload media file: $uri", e)
      }
    }

    return downloadUrls
  }

  fun onMemoryCancel() {
    hideMemoryForm()
    restorePreviousSheetState()
  }

  override fun onCleared() {
    super.onCleared()
    hideScaleBarJob?.cancel()
  }

  private fun restorePreviousSheetState() {
    _previousSheetState?.let { setBottomSheetState(it) }
    _previousSheetState = null
  }

  fun setEvents(newEvents: List<Event>) {
    _events = newEvents
<<<<<<< HEAD
=======
  }

>>>>>>> 0e6b8078
  /** Toggle tag selection and filter events accordingly */
  fun toggleTagSelection(tag: String) {
    _selectedTags =
        if (_selectedTags.contains(tag)) {
          _selectedTags - tag
        } else {
          _selectedTags + tag
        }
    filterEvents()
  }

  /** Filter events based on selected tags */
  private fun filterEvents() {
    val allEvents = SampleEventRepository.getSampleEvents()
    _events =
        if (_selectedTags.isEmpty()) {
          allEvents
        } else {
          allEvents.filter { event -> event.tags.any { tag -> _selectedTags.contains(tag) } }
        }
  }

  /** Displays event details when a pin is clicked */
  fun onEventPinClicked(event: Event) {
    viewModelScope.launch {
      _selectedEvent = event
      _organizerName = "User ${event.ownerId.take(6)}"
      setBottomSheetState(BottomSheetState.MEDIUM)

      onCenterCamera?.invoke(event)
    }
  }

  /** Closes event detail and returns to menu */
  fun closeEventDetail() {
    _selectedEvent = null
    _organizerName = ""
    setBottomSheetState(BottomSheetState.COLLAPSED)
  }

  /** Shows share dialog */
  fun showShareDialog() {
    _showShareDialog = true
  }

  /** Dismisses share dialog */
  fun dismissShareDialog() {
    _showShareDialog = false
  }

  /** Checks if current user is participating */
  fun isUserParticipating(): Boolean {
    val currentUserId = auth.currentUser?.uid ?: return false
    return _selectedEvent?.participantIds?.contains(currentUserId) ?: false
  }

  /** Joins the selected event */
  fun joinEvent() {
    viewModelScope.launch {
      val event = _selectedEvent ?: return@launch
      val currentUserId = auth.currentUser?.uid

      if (currentUserId == null) {
        _errorMessage = "You must be signed in to join events"
        return@launch
      }

      _errorMessage = null
      try {
        val capacity = event.capacity
        val currentAttendees = event.attendeeCount ?: 0

        if (capacity != null && currentAttendees >= capacity) {
          _errorMessage = "Event is at full capacity"
          return@launch
        }

        val updatedParticipantIds =
            event.participantIds.toMutableList().apply {
              if (!contains(currentUserId)) add(currentUserId)
            }

        val newAttendeeCount = currentAttendees + 1

        val updatedEvent =
            event.copy(participantIds = updatedParticipantIds, attendeeCount = newAttendeeCount)

        eventRepository.editEvent(event.uid, updatedEvent)
        _selectedEvent = updatedEvent
        _events = _events.map { if (it.uid == event.uid) updatedEvent else it }

        loadJoinedEvents()
      } catch (e: Exception) {
        _errorMessage = "Failed to join event: ${e.message}"
      }
    }
  }

  /** Unregisters from the selected event */
  fun unregisterFromEvent() {
    val event = _selectedEvent ?: return
    val currentUserId = auth.currentUser?.uid ?: return

    viewModelScope.launch {
      _errorMessage = null
      try {
        val updatedParticipantIds =
            event.participantIds.toMutableList().apply { remove(currentUserId) }

        val currentAttendees = event.attendeeCount ?: 0
        val newAttendeeCount = (currentAttendees - 1).coerceAtLeast(0)

        val updatedEvent =
            event.copy(participantIds = updatedParticipantIds, attendeeCount = newAttendeeCount)

        eventRepository.editEvent(event.uid, updatedEvent)
        _selectedEvent = updatedEvent
        _events = _events.map { if (it.uid == event.uid) updatedEvent else it }

        loadJoinedEvents()
      } catch (e: Exception) {
        _errorMessage = "Failed to unregister: ${e.message}"
      }
    }
  }

  /** Save event for later (placeholder) */
  fun saveEventForLater() {
    _errorMessage = "Save for later - Coming soon!"
  }

  /** Changes the selected tab in the bottom sheet */
  fun setBottomSheetTab(tab: BottomSheetTab) {
    _selectedBottomSheetTab = tab
  }

  /** Called when a joined event is clicked to show its details */
  fun onJoinedEventClicked(event: Event) {
    onEventPinClicked(event)
  }
}

@Composable
fun rememberMapScreenViewModel(
    sheetConfig: BottomSheetConfig,
    initialSheetState: BottomSheetState = BottomSheetState.COLLAPSED
): MapScreenViewModel {
  val focusManager = LocalFocusManager.current
  val context = LocalContext.current
  // Avoid leaking the composition by promoting to application context
  val appContext = context.applicationContext

  return viewModel {
    MapScreenViewModel(
        initialSheetState = initialSheetState,
        sheetConfig = sheetConfig,
        onClearFocus = { focusManager.clearFocus(force = true) },
        applicationContext = appContext)
  }
}

/** Converts events into a GeoJSON payload consumable by Mapbox heatmaps. */
fun eventsToGeoJson(events: List<Event>): String {
  val features =
      events.map { event ->
        Feature.fromGeometry(
            Point.fromLngLat(event.location.longitude, event.location.latitude),
            JsonObject().apply { addProperty("weight", event.attendeeCount) })
      }
  return FeatureCollection.fromFeatures(features).toJson()
}<|MERGE_RESOLUTION|>--- conflicted
+++ resolved
@@ -124,7 +124,6 @@
   val availableEvents: List<Event>
     get() = _availableEvents
 
-<<<<<<< HEAD
   // Event data for display on the map
   private var _events by mutableStateOf<List<Event>>(emptyList())
   val events: List<Event>
@@ -148,7 +147,6 @@
     _recentActivities = updated.take(MAX_RECENT_ACTIVITIES)
   }
 
-=======
   // Joined events for bottom sheet display
   private var _joinedEvents by mutableStateOf<List<Event>>(emptyList())
   val joinedEvents: List<Event>
@@ -178,7 +176,6 @@
   var onCenterCamera: ((Event) -> Unit)? = null
 
   /** Event data for display on the map */
->>>>>>> 0e6b8078
   // Tag filtering
   private var _selectedTags by mutableStateOf<Set<String>>(emptySet())
   val selectedTags: Set<String>
@@ -211,10 +208,10 @@
 
       hideScaleBarJob?.cancel()
       hideScaleBarJob =
-        viewModelScope.launch {
-          kotlinx.coroutines.delay(300)
-          _isZooming = false
-        }
+          viewModelScope.launch {
+            kotlinx.coroutines.delay(300)
+            _isZooming = false
+          }
     }
   }
 
@@ -375,11 +372,11 @@
       try {
         val currentUserId = auth.currentUser?.uid
         _availableEvents =
-          if (currentUserId != null) {
-            eventRepository.getEventsByParticipant(currentUserId)
-          } else {
-            emptyList()
-          }
+            if (currentUserId != null) {
+              eventRepository.getEventsByParticipant(currentUserId)
+            } else {
+              emptyList()
+            }
       } catch (e: Exception) {
         android.util.Log.e("MapScreenViewModel", "Error loading events", e)
         _availableEvents = emptyList()
@@ -427,16 +424,16 @@
         val mediaUrls = uploadMediaFiles(formData.mediaUris, currentUserId)
 
         val memory =
-          Memory(
-            uid = memoryRepository.getNewUid(),
-            title = formData.title,
-            description = formData.description,
-            eventId = formData.eventId,
-            ownerId = currentUserId,
-            isPublic = formData.isPublic,
-            createdAt = Timestamp.now(),
-            mediaUrls = mediaUrls,
-            taggedUserIds = formData.taggedUserIds)
+            Memory(
+                uid = memoryRepository.getNewUid(),
+                title = formData.title,
+                description = formData.description,
+                eventId = formData.eventId,
+                ownerId = currentUserId,
+                isPublic = formData.isPublic,
+                createdAt = Timestamp.now(),
+                mediaUrls = mediaUrls,
+                taggedUserIds = formData.taggedUserIds)
 
         memoryRepository.addMemory(memory)
         android.util.Log.d("MapScreenViewModel", "Memory saved successfully: ${memory.uid}")
@@ -461,9 +458,9 @@
     for (uri in uris) {
       try {
         val extension =
-          applicationContext.contentResolver.getType(uri)?.split("/")?.lastOrNull() ?: "jpg"
+            applicationContext.contentResolver.getType(uri)?.split("/")?.lastOrNull() ?: "jpg"
         val filename =
-          "memories/$userId/${UUID.randomUUID()}_${System.currentTimeMillis()}.$extension"
+            "memories/$userId/${UUID.randomUUID()}_${System.currentTimeMillis()}.$extension"
 
         val storageRef = com.google.firebase.storage.FirebaseStorage.getInstance().reference
         val fileRef = storageRef.child(filename)
@@ -498,11 +495,10 @@
 
   fun setEvents(newEvents: List<Event>) {
     _events = newEvents
-<<<<<<< HEAD
-=======
-  }
-
->>>>>>> 0e6b8078
+  fun setEvents(newEvents: List<Event>) {
+    _events = newEvents
+  }
+
   /** Toggle tag selection and filter events accordingly */
   fun toggleTagSelection(tag: String) {
     _selectedTags =
