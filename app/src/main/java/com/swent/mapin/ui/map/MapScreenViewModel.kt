--- conflicted
+++ resolved
@@ -116,7 +116,6 @@
   val availableEvents: List<Event>
     get() = _availableEvents
 
-<<<<<<< HEAD
   // Joined events for bottom sheet display
   private var _joinedEvents by mutableStateOf<List<Event>>(emptyList())
   val joinedEvents: List<Event>
@@ -146,7 +145,6 @@
   var onCenterCamera: ((Event) -> Unit)? = null
 
   /** Event data for display on the map */
-=======
   // Tag filtering
   private var _selectedTags by mutableStateOf<Set<String>>(emptySet())
   val selectedTags: Set<String>
@@ -157,7 +155,6 @@
     get() = _topTags
 
   // Event data for display on the map
->>>>>>> e0e6596a
   private var _events by mutableStateOf(SampleEventRepository.getSampleEvents())
   val events: List<Event>
     get() = _events
@@ -165,11 +162,8 @@
   init {
     // Preload events so the form has immediate data
     loadEvents()
-<<<<<<< HEAD
     loadJoinedEvents()
-=======
     _topTags = SampleEventRepository.getTopTags()
->>>>>>> e0e6596a
   }
 
   fun onZoomChange(newZoom: Float) {
@@ -407,10 +401,8 @@
     _previousSheetState = null
   }
 
-<<<<<<< HEAD
   fun setEvents(newEvents: List<Event>) {
     _events = newEvents
-=======
   /** Toggle tag selection and filter events accordingly */
   fun toggleTagSelection(tag: String) {
     _selectedTags =
@@ -431,7 +423,6 @@
         } else {
           allEvents.filter { event -> event.tags.any { tag -> _selectedTags.contains(tag) } }
         }
->>>>>>> e0e6596a
   }
 
   /** Displays event details when a pin is clicked */
