--- conflicted
+++ resolved
@@ -190,12 +190,8 @@
     // Preload events so the form has immediate data
     loadEvents()
     loadJoinedEvents()
-<<<<<<< HEAD
-=======
     loadSavedEvents()
     loadSavedEventIds()
-    _topTags = getTopTags()
->>>>>>> 79abefbd
     // Preload events both for searching and memory linking
     loadAllEvents()
     loadParticipantEvents()
