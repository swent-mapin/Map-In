--- conflicted
+++ resolved
@@ -968,12 +968,7 @@
 
     viewModelScope.launch {
       eventStateController.joinSelectedEvent()
-<<<<<<< HEAD
-      _selectedEvent =
-          eventStateController.refreshSelectedEvent(currentEvent.uid, EventLists.JOINED)
-=======
-      _selectedEvent.value = eventStateController.refreshSelectedEvent(currentEvent.uid)
->>>>>>> be36078c
+      _selectedEvent.value = eventStateController.refreshSelectedEvent(currentEvent.uid, EventLists.JOINED)
     }
   }
 
@@ -983,11 +978,7 @@
 
     viewModelScope.launch {
       eventStateController.leaveSelectedEvent()
-<<<<<<< HEAD
-      _selectedEvent = eventStateController.refreshSelectedEvent(currentEvent.uid, EventLists.ALL)
-=======
-      _selectedEvent.value = eventStateController.refreshSelectedEvent(currentEvent.uid)
->>>>>>> be36078c
+      _selectedEvent.value = eventStateController.refreshSelectedEvent(currentEvent.uid, EventLists.ALL)
     }
   }
 
@@ -997,11 +988,7 @@
 
     viewModelScope.launch {
       eventStateController.saveSelectedEvent()
-<<<<<<< HEAD
-      _selectedEvent = eventStateController.refreshSelectedEvent(currentEvent.uid, EventLists.SAVED)
-=======
-      _selectedEvent.value = eventStateController.refreshSelectedEvent(currentEvent.uid)
->>>>>>> be36078c
+      _selectedEvent.value = eventStateController.refreshSelectedEvent(currentEvent.uid, EventLists.SAVED)
     }
   }
 
@@ -1011,11 +998,7 @@
 
     viewModelScope.launch {
       eventStateController.unsaveSelectedEvent()
-<<<<<<< HEAD
-      _selectedEvent = eventStateController.refreshSelectedEvent(currentEvent.uid, EventLists.ALL)
-=======
-      _selectedEvent.value = eventStateController.refreshSelectedEvent(currentEvent.uid)
->>>>>>> be36078c
+      _selectedEvent.value = eventStateController.refreshSelectedEvent(currentEvent.uid, EventLists.ALL)
     }
   }
 
