package com.swent.mapin.ui.map

import android.annotation.SuppressLint
import android.content.Context
import android.graphics.Bitmap
import android.graphics.Canvas
import androidx.annotation.DrawableRes
import androidx.annotation.VisibleForTesting
import androidx.appcompat.content.res.AppCompatResources
import androidx.compose.animation.AnimatedContent
import androidx.compose.animation.AnimatedVisibility
import androidx.compose.animation.fadeIn
import androidx.compose.animation.fadeOut
import androidx.compose.animation.slideInVertically
import androidx.compose.animation.slideOutVertically
import androidx.compose.animation.togetherWith
import androidx.compose.foundation.background
import androidx.compose.foundation.isSystemInDarkTheme
import androidx.compose.foundation.layout.Box
import androidx.compose.foundation.layout.fillMaxSize
import androidx.compose.foundation.layout.fillMaxWidth
import androidx.compose.foundation.layout.height
import androidx.compose.foundation.layout.padding
import androidx.compose.material3.CircularProgressIndicator
import androidx.compose.material3.MaterialTheme
import androidx.compose.material3.SnackbarHost
import androidx.compose.material3.SnackbarHostState
import androidx.compose.runtime.Composable
import androidx.compose.runtime.LaunchedEffect
import androidx.compose.runtime.collectAsState
import androidx.compose.runtime.remember
import androidx.compose.runtime.snapshotFlow
import androidx.compose.ui.Alignment
import androidx.compose.ui.Modifier
import androidx.compose.ui.graphics.Brush
import androidx.compose.ui.graphics.Color
import androidx.compose.ui.graphics.toArgb
import androidx.compose.ui.input.pointer.PointerEventType
import androidx.compose.ui.input.pointer.pointerInput
import androidx.compose.ui.platform.LocalConfiguration
import androidx.compose.ui.platform.LocalContext
import androidx.compose.ui.platform.LocalDensity
import androidx.compose.ui.platform.testTag
import androidx.compose.ui.unit.Dp
import androidx.compose.ui.unit.dp
import androidx.core.graphics.createBitmap
import androidx.lifecycle.viewmodel.compose.viewModel
import com.google.gson.JsonPrimitive
import com.mapbox.geojson.Point
import com.mapbox.maps.MapboxDelicateApi
import com.mapbox.maps.dsl.cameraOptions
import com.mapbox.maps.extension.compose.MapboxMap
import com.mapbox.maps.extension.compose.animation.viewport.MapViewportState
import com.mapbox.maps.extension.compose.animation.viewport.rememberMapViewportState
import com.mapbox.maps.extension.compose.annotation.IconImage
import com.mapbox.maps.extension.compose.annotation.generated.PointAnnotationGroup
import com.mapbox.maps.extension.compose.style.BooleanValue
import com.mapbox.maps.extension.compose.style.ColorValue
import com.mapbox.maps.extension.compose.style.DoubleValue
import com.mapbox.maps.extension.compose.style.LongValue
import com.mapbox.maps.extension.compose.style.layers.generated.HeatmapLayer
import com.mapbox.maps.extension.compose.style.sources.GeoJSONData
import com.mapbox.maps.extension.compose.style.sources.generated.GeoJsonSourceState
import com.mapbox.maps.extension.compose.style.sources.generated.rememberGeoJsonSourceState
import com.mapbox.maps.extension.compose.style.standard.LightPresetValue
import com.mapbox.maps.extension.compose.style.standard.MapboxStandardSatelliteStyle
import com.mapbox.maps.extension.compose.style.standard.MapboxStandardStyle
import com.mapbox.maps.extension.compose.style.standard.StandardStyleState
import com.mapbox.maps.extension.compose.style.standard.rememberStandardStyleState
import com.mapbox.maps.extension.style.expressions.dsl.generated.interpolate
import com.mapbox.maps.extension.style.layers.properties.generated.IconAnchor
import com.mapbox.maps.extension.style.layers.properties.generated.TextAnchor
import com.mapbox.maps.plugin.animation.MapAnimationOptions
import com.mapbox.maps.plugin.annotation.AnnotationConfig
import com.mapbox.maps.plugin.annotation.AnnotationSourceOptions
import com.mapbox.maps.plugin.annotation.ClusterOptions
import com.mapbox.maps.plugin.annotation.generated.PointAnnotationOptions
import com.swent.mapin.R
import com.swent.mapin.model.event.Event
import com.swent.mapin.testing.UiTestTags
import com.swent.mapin.ui.components.BottomSheet
import com.swent.mapin.ui.components.BottomSheetConfig
import com.swent.mapin.ui.profile.ProfileViewModel
import kotlinx.coroutines.flow.distinctUntilChanged
import kotlinx.coroutines.flow.filterNotNull

/** Map screen that layers Mapbox content with a bottom sheet driven by MapScreenViewModel. */
@OptIn(MapboxDelicateApi::class)
@Composable
fun MapScreen(
    onEventClick: (Event) -> Unit = {},
    renderMap: Boolean = true,
    onNavigateToProfile: () -> Unit = {}
) {
  val screenHeightDp = LocalConfiguration.current.screenHeightDp.dp
  // Bottom sheet heights scale with the current device size
  val sheetConfig =
      BottomSheetConfig(
          collapsedHeight = MapConstants.COLLAPSED_HEIGHT,
          mediumHeight = MapConstants.MEDIUM_HEIGHT,
          fullHeight = screenHeightDp * MapConstants.FULL_HEIGHT_PERCENTAGE)

  val mapViewModel = rememberMapScreenViewModel(sheetConfig)
  val snackbarHostState = remember { SnackbarHostState() }

  // ProfileViewModel to obtain current user's avatar URL for bottom sheet profile slot
  val profileViewModel: ProfileViewModel = viewModel()
  val userProfile = profileViewModel.userProfile.collectAsState().value

  LaunchedEffect(mapViewModel.errorMessage) {
    mapViewModel.errorMessage?.let { message ->
      snackbarHostState.showSnackbar(message)
      mapViewModel.clearError()
    }
  }

  // Start the camera centered on the default campus view
  val mapViewportState = rememberMapViewportState {
    setCameraOptions {
      zoom(MapConstants.DEFAULT_ZOOM.toDouble())
      center(Point.fromLngLat(MapConstants.DEFAULT_LONGITUDE, MapConstants.DEFAULT_LATITUDE))
      pitch(0.0)
      bearing(0.0)
    }
  }

  // Setup camera centering callback
  val screenHeightDpValue = screenHeightDp.value
  LaunchedEffect(Unit) {
    mapViewModel.onCenterCamera = { event, forceZoom ->
      val animationOptions = MapAnimationOptions.Builder().duration(500L).build()
      val currentZoom = mapViewportState.cameraState?.zoom ?: MapConstants.DEFAULT_ZOOM.toDouble()

      // When forceZoom is true (from search), always zoom to 17 to ensure pins are visible
      // Otherwise, use the existing logic
      val targetZoom =
          if (forceZoom) {
            17.0
          } else {
            if (currentZoom < 14.0) 15.0 else currentZoom
          }

      val offsetPixels = (screenHeightDpValue * 0.25) / 2

      mapViewportState.easeTo(
          cameraOptions {
            center(Point.fromLngLat(event.location.longitude, event.location.latitude))
            zoom(targetZoom)
            padding(com.mapbox.maps.EdgeInsets(0.0, 0.0, offsetPixels * 2, 0.0))
          },
          animationOptions = animationOptions)
    }
  }

  ObserveSheetStateForZoomUpdate(mapViewModel, mapViewportState)
  ObserveZoomForSheetCollapse(mapViewModel, mapViewportState)

  val sheetMetrics =
      rememberSheetInteractionMetrics(
          screenHeightDp = screenHeightDp, currentSheetHeight = mapViewModel.currentSheetHeight)

  val isDarkTheme = isSystemInDarkTheme()
  val lightPreset = if (isDarkTheme) LightPresetValue.NIGHT else LightPresetValue.DAY

  // Adjust POI labels alongside our custom annotations
  val standardStyleState = rememberStandardStyleState {
    configurationsState.apply {
      this.lightPreset = lightPreset
      showPointOfInterestLabels = BooleanValue(true) // turn off if needed
    }
  }

  // Heatmap source mirrors the ViewModel events list
  val heatmapSource =
      rememberGeoJsonSourceState(key = "events-heatmap-source") {
        data = GeoJSONData(eventsToGeoJson(mapViewModel.events))
      }

  LaunchedEffect(mapViewModel.events) {
    heatmapSource.data = GeoJSONData(eventsToGeoJson(mapViewModel.events))
  }

  // Fusion d'une seule racine UI box qui contient la carte, overlays et la feuille inférieure
  Box(modifier = Modifier.fillMaxSize().testTag(UiTestTags.MAP_SCREEN)) {
    // Carte Mapbox: combine les comportements précédemment séparés
    if (renderMap) {
      MapboxLayer(
          viewModel = mapViewModel,
          mapViewportState = mapViewportState,
          sheetMetrics = sheetMetrics,
          standardStyleState = standardStyleState,
          heatmapSource = heatmapSource,
          isDarkTheme = isDarkTheme,
          onEventClick = { event ->
            // Conserver tous les effets attendus lors d'un clic sur un pin
            mapViewModel.onEventPinClicked(event)
            mapViewModel.setBottomSheetState(BottomSheetState.MEDIUM)
            // Propager vers le handler externe
            onEventClick(event)
          })
    }

    // Overlays et contrôles au-dessus de la carte
    TopGradient()

    ScrimOverlay(
        currentHeightDp = mapViewModel.currentSheetHeight,
        mediumHeightDp = sheetConfig.mediumHeight,
        fullHeightDp = sheetConfig.fullHeight)

    MapStyleSelector(
        selectedStyle = mapViewModel.mapStyle,
        onStyleSelected = { style -> mapViewModel.setMapStyle(style) },
        modifier =
            Modifier.align(Alignment.BottomEnd)
                .padding(bottom = sheetConfig.collapsedHeight + 24.dp, end = 16.dp))

    // Bloque les interactions de carte quand la feuille est pleine
    ConditionalMapBlocker(bottomSheetState = mapViewModel.bottomSheetState)

    // BottomSheet unique : montre soit le détail d'événement soit le contenu normal
    BottomSheet(
        config = sheetConfig,
        currentState = mapViewModel.bottomSheetState,
        onStateChange = { newState -> mapViewModel.setBottomSheetState(newState) },
        calculateTargetState = mapViewModel::calculateTargetState,
        stateToHeight = mapViewModel::getHeightForState,
        onHeightChange = { height -> mapViewModel.currentSheetHeight = height },
        modifier = Modifier.align(Alignment.BottomCenter).testTag("bottomSheet")) {
          AnimatedContent(
              targetState = mapViewModel.selectedEvent,
              transitionSpec = {
                val direction = if (targetState != null) 1 else -1
                (fadeIn(animationSpec = androidx.compose.animation.core.tween(260)) +
                        slideInVertically(
                            animationSpec = androidx.compose.animation.core.tween(260),
                            initialOffsetY = { direction * it / 6 }))
                    .togetherWith(
                        fadeOut(animationSpec = androidx.compose.animation.core.tween(200)) +
                            slideOutVertically(
                                animationSpec = androidx.compose.animation.core.tween(200),
                                targetOffsetY = { -direction * it / 6 }))
              },
              label = "eventSheetTransition") { selectedEvent ->
                if (selectedEvent != null) {
                  EventDetailSheet(
                      event = selectedEvent,
<<<<<<< HEAD
                      sheetState = mapViewModel.bottomSheetState,
                      isParticipating = mapViewModel.isUserParticipating(selectedEvent),
                      organizerName = mapViewModel.organizerName,
                      onJoinEvent = { mapViewModel.joinEvent() },
                      onUnregisterEvent = { mapViewModel.unregisterFromEvent() },
                      onSaveForLater = { mapViewModel.saveEventForLater() },
                      onClose = { mapViewModel.closeEventDetail() },
                      onShare = { mapViewModel.showShareDialog() })
=======
                      sheetState = viewModel.bottomSheetState,
                      isParticipating = viewModel.isUserParticipating(selectedEvent),
                      isSaved = viewModel.isEventSaved(selectedEvent),
                      organizerName = viewModel.organizerName,
                      onJoinEvent = { viewModel.joinEvent() },
                      onUnregisterEvent = { viewModel.unregisterFromEvent() },
                      onSaveForLater = { viewModel.saveEventForLater() },
                      onUnsaveForLater = { viewModel.unsaveEventForLater() },
                      onClose = { viewModel.closeEventDetail() },
                      onShare = { viewModel.showShareDialog() })
>>>>>>> a9306adf
                } else {
                  BottomSheetContent(
                      state = mapViewModel.bottomSheetState,
                      fullEntryKey = mapViewModel.fullEntryKey,
                      searchBarState =
                          SearchBarState(
                              query = mapViewModel.searchQuery,
                              shouldRequestFocus = mapViewModel.shouldFocusSearch,
                              onQueryChange = mapViewModel::onSearchQueryChange,
                              onTap = mapViewModel::onSearchTap,
                              onFocusHandled = mapViewModel::onSearchFocusHandled,
                              onClear = mapViewModel::onClearSearch),
                      searchResults = mapViewModel.searchResults,
                      isSearchMode = mapViewModel.isSearchMode,
                      showMemoryForm = mapViewModel.showMemoryForm,
                      availableEvents = mapViewModel.availableEvents,
                      topTags = mapViewModel.topTags,
                      selectedTags = mapViewModel.selectedTags,
                      onTagClick = mapViewModel::toggleTagSelection,
                      onEventClick = { event ->
                        // Handle event click from search - focus pin, show details, remember
                        // search mode
                        mapViewModel.onEventClickedFromSearch(event)
                        onEventClick(event)
                      },
<<<<<<< HEAD
                      onCreateMemoryClick = mapViewModel::showMemoryForm,
                      onMemorySave = mapViewModel::onMemorySave,
                      onMemoryCancel = mapViewModel::onMemoryCancel,
                      onTabChange = mapViewModel::setBottomSheetTab,
                      joinedEvents = mapViewModel.joinedEvents,
                      selectedTab = mapViewModel.selectedBottomSheetTab,
                      onJoinedEventClick = mapViewModel::onJoinedEventClicked,
                      onProfileClick = onNavigateToProfile,
                      profileAvatarUrl =
                          if (profileViewModel.selectedAvatar.isNotEmpty())
                              profileViewModel.selectedAvatar
                          else userProfile.avatarUrl)
=======
                      onCreateMemoryClick = viewModel::showMemoryForm,
                      onMemorySave = viewModel::onMemorySave,
                      onMemoryCancel = viewModel::onMemoryCancel,
                      onTabChange = viewModel::setBottomSheetTab,
                      joinedEvents = viewModel.joinedEvents,
                      savedEvents = viewModel.savedEvents,
                      selectedTab = viewModel.selectedBottomSheetTab,
                      onTabEventClick = viewModel::onTabEventClicked,
                      onProfileClick = onNavigateToProfile)
>>>>>>> a9306adf
                }
              }
        }

    // Share dialog
    if (mapViewModel.showShareDialog && mapViewModel.selectedEvent != null) {
      ShareEventDialog(
          event = mapViewModel.selectedEvent!!, onDismiss = { mapViewModel.dismissShareDialog() })
    }

    // Indicateur de sauvegarde de mémoire
    if (mapViewModel.isSavingMemory) {
      Box(
          modifier =
              Modifier.fillMaxSize()
                  .background(Color.Black.copy(alpha = 0.5f))
                  .testTag("memoryLoadingIndicator"),
          contentAlignment = Alignment.Center) {
            CircularProgressIndicator(color = MaterialTheme.colorScheme.primary)
          }
    }

    SnackbarHost(
        hostState = snackbarHostState,
        modifier = Modifier.align(Alignment.BottomCenter).padding(bottom = 80.dp))
  }
}

/**
 * Composable that renders the Mapbox map with compass, scale bar, and event annotations.
 *
 * Handles map styling (standard vs satellite), pointer input for sheet interactions, and delegates
 * the rendering of map layers to [MapLayers].
 */
@Composable
private fun MapboxLayer(
    viewModel: MapScreenViewModel,
    mapViewportState: MapViewportState,
    sheetMetrics: SheetInteractionMetrics,
    standardStyleState: StandardStyleState,
    heatmapSource: GeoJsonSourceState,
    isDarkTheme: Boolean,
    onEventClick: (Event) -> Unit
) {
  MapboxMap(
      Modifier.fillMaxSize()
          .then(
              Modifier.mapPointerInput(
                  bottomSheetState = viewModel.bottomSheetState,
                  sheetMetrics = sheetMetrics,
                  onCollapseSheet = { viewModel.setBottomSheetState(BottomSheetState.COLLAPSED) },
                  checkTouchProximity = viewModel::checkTouchProximityToSheet)),
      mapViewportState = mapViewportState,
      style = {
        if (viewModel.useSatelliteStyle) {
          MapboxStandardSatelliteStyle(styleInteractionsState = null)
        } else {
          MapboxStandardStyle(standardStyleState = standardStyleState)
        }
      },
      compass = {
        Box(modifier = Modifier.fillMaxSize()) {
          Compass(
              modifier =
                  Modifier.align(Alignment.BottomEnd)
                      .padding(bottom = MapConstants.COLLAPSED_HEIGHT + 96.dp, end = 16.dp))
        }
      },
      scaleBar = {
        Box(modifier = Modifier.fillMaxSize()) {
          AnimatedVisibility(
              visible = viewModel.isZooming,
              enter = fadeIn(),
              exit = fadeOut(),
              modifier = Modifier.align(Alignment.TopCenter).padding(top = 60.dp)) {
                ScaleBar()
              }
        }
      }) {
        MapLayers(
            viewModel = viewModel,
            mapViewportState = mapViewportState,
            heatmapSource = heatmapSource,
            isDarkTheme = isDarkTheme,
            onEventClick = onEventClick)
      }
}

/**
 * Renders map content including location markers, clusters, and optional heatmap.
 *
 * Switches between heatmap mode (with simple annotations) and clustering mode based on
 * [MapScreenViewModel.showHeatmap].
 */
@Composable
private fun MapLayers(
    viewModel: MapScreenViewModel,
    mapViewportState: MapViewportState,
    heatmapSource: GeoJsonSourceState,
    isDarkTheme: Boolean,
    onEventClick: (Event) -> Unit
) {
  val context = LocalContext.current
  val markerBitmap = remember(context) { context.drawableToBitmap(R.drawable.ic_map_marker) }

  val annotationStyle =
      remember(isDarkTheme, markerBitmap) { createAnnotationStyle(isDarkTheme, markerBitmap) }

  val annotations =
      remember(viewModel.events, annotationStyle, viewModel.selectedEvent) {
        createEventAnnotations(viewModel.events, annotationStyle, viewModel.selectedEvent?.uid)
      }

  val clusterConfig = remember { createClusterConfig() }

  // Render heatmap layer when enabled
  if (viewModel.showHeatmap) {
    CreateHeatmapLayer(heatmapSource)
  }

  // Disable clustering when a pin is selected to prevent it from being absorbed
  val shouldCluster = !viewModel.showHeatmap && viewModel.selectedEvent == null

  // Render annotations (with or without clustering)
  if (viewModel.showHeatmap || !shouldCluster) {
    // No clustering: used for heatmap mode or when a pin is selected
    PointAnnotationGroup(annotations = annotations) {
      markerBitmap?.let { iconImage = IconImage(it) }
      iconAllowOverlap = false // Enable collision detection
      textAllowOverlap = false // Enable collision detection for text
      iconIgnorePlacement = false // Respect other symbols
      textIgnorePlacement = false // Respect other symbols
      interactionsState.onClicked { annotation ->
        findEventForAnnotation(annotation, viewModel.events)?.let { event ->
          onEventClick(event)
          true
        } ?: false
      }
    }
  } else {
    // With clustering: default behavior when no pin is selected
    PointAnnotationGroup(annotations = annotations, annotationConfig = clusterConfig) {
      markerBitmap?.let { iconImage = IconImage(it) }
      iconAllowOverlap = false // Enable collision detection
      textAllowOverlap = false // Enable collision detection for text
      iconIgnorePlacement = false // Respect other symbols
      textIgnorePlacement = false // Respect other symbols
      interactionsState
          .onClicked { annotation ->
            findEventForAnnotation(annotation, viewModel.events)?.let { event ->
              onEventClick(event)
              true
            } ?: false
          }
          .onClusterClicked { clusterFeature ->
            val feature = clusterFeature.originalFeature
            val center = (feature.geometry() as? Point) ?: return@onClusterClicked false
            val currentZoom =
                mapViewportState.cameraState?.zoom ?: MapConstants.DEFAULT_ZOOM.toDouble()
            val animationOptions = MapAnimationOptions.Builder().duration(450L).build()

            mapViewportState.easeTo(
                cameraOptions {
                  center(center)
                  zoom((currentZoom + 2.0).coerceAtMost(18.0))
                },
                animationOptions = animationOptions)
            true
          }
    }
  }
}

/** Top gradient overlay for better visibility of status bar icons on map */
@Composable
private fun TopGradient() {
  Box(
      modifier =
          Modifier.fillMaxWidth()
              .height(100.dp)
              .background(
                  brush =
                      Brush.verticalGradient(
                          colors = listOf(Color.Black.copy(alpha = 0.3f), Color.Transparent))))
}

/** Scrim that fades in once the sheet passes MEDIUM, dimming the map underneath. */
@Composable
private fun ScrimOverlay(currentHeightDp: Dp, mediumHeightDp: Dp, fullHeightDp: Dp) {
  val opacity =
      if (currentHeightDp >= mediumHeightDp) {
        val progress =
            ((currentHeightDp - mediumHeightDp) / (fullHeightDp - mediumHeightDp)).coerceIn(0f, 1f)
        progress * MapConstants.MAX_SCRIM_ALPHA
      } else {
        0f
      }

  Box(
      modifier =
          Modifier.fillMaxSize()
              .testTag("scrimOverlay")
              .background(Color.Black.copy(alpha = opacity)))
}

/** Transparent overlay that consumes all map gestures while the sheet is fully expanded. */
@SuppressLint("ReturnFromAwaitPointerEventScope")
@Composable
private fun MapInteractionBlocker() {
  Box(
      modifier =
          Modifier.fillMaxSize().testTag("mapInteractionBlocker").pointerInput(Unit) {
            awaitPointerEventScope {
              while (true) {
                val event = awaitPointerEvent()
                event.changes.forEach { pointerInputChange -> pointerInputChange.consume() }
              }
            }
          })
}

/**
 * Data class holding metrics for sheet interaction calculations.
 *
 * @property densityDpi Screen density in DPI for touch proximity calculations
 * @property sheetTopPx Current top position of the bottom sheet in pixels
 */
private data class SheetInteractionMetrics(val densityDpi: Int, val sheetTopPx: Float)

/**
 * Calculates and remembers sheet interaction metrics based on screen dimensions.
 *
 * Converts dp values to pixels and computes the sheet's top position for touch detection.
 */
@Composable
private fun rememberSheetInteractionMetrics(
    screenHeightDp: Dp,
    currentSheetHeight: Dp
): SheetInteractionMetrics {
  val density = LocalDensity.current
  val densityFactor = density.density
  val densityDpi = remember(densityFactor) { (densityFactor * 160).toInt() }
  val screenHeightPx =
      remember(screenHeightDp, densityFactor) { screenHeightDp.value * densityFactor }
  val sheetTopPx =
      remember(screenHeightPx, currentSheetHeight, densityFactor) {
        screenHeightPx - (currentSheetHeight.value * densityFactor)
      }
  return remember(densityDpi, sheetTopPx) { SheetInteractionMetrics(densityDpi, sheetTopPx) }
}

/** Pointer modifier that collapses the sheet when touches originate near its top edge. */
private fun Modifier.mapPointerInput(
    bottomSheetState: BottomSheetState,
    sheetMetrics: SheetInteractionMetrics,
    onCollapseSheet: () -> Unit,
    checkTouchProximity: (Float, Float, Int) -> Boolean
) =
    this.pointerInput(bottomSheetState, sheetMetrics) {
      awaitPointerEventScope {
        while (true) {
          val event = awaitPointerEvent()
          if (event.type == PointerEventType.Move) {
            event.changes.firstOrNull()?.let { change ->
              val touchY = change.position.y
              if (checkTouchProximity(touchY, sheetMetrics.sheetTopPx, sheetMetrics.densityDpi)) {
                onCollapseSheet()
              }
            }
          }
        }
      }
    }

/** Updates the zoom baseline whenever the sheet settles in MEDIUM. */
@Composable
private fun ObserveSheetStateForZoomUpdate(
    viewModel: MapScreenViewModel,
    mapViewportState: MapViewportState
) {
  LaunchedEffect(viewModel.bottomSheetState, mapViewportState) {
    if (viewModel.bottomSheetState == BottomSheetState.MEDIUM) {
      mapViewportState.cameraState?.let { viewModel.updateMediumReferenceZoom(it.zoom.toFloat()) }
    }
  }
}

/** Collapses the sheet after zoom interactions and keeps zoom state in sync. */
@Composable
private fun ObserveZoomForSheetCollapse(
    viewModel: MapScreenViewModel,
    mapViewportState: MapViewportState
) {
  LaunchedEffect(mapViewportState) {
    snapshotFlow { mapViewportState.cameraState?.zoom?.toFloat() ?: 0f }
        .filterNotNull()
        .distinctUntilChanged()
        .collect { z ->
          viewModel.onZoomChange(z)

          if (viewModel.checkZoomInteraction(z)) {
            viewModel.setBottomSheetState(BottomSheetState.COLLAPSED)
          }
        }
  }
}

/**
 * Conditionally renders a map interaction blocker when the sheet is fully expanded.
 *
 * Prevents map gestures from interfering with sheet content interaction.
 */
@Composable
private fun ConditionalMapBlocker(bottomSheetState: BottomSheetState) {
  if (bottomSheetState == BottomSheetState.FULL) {
    MapInteractionBlocker()
  }
}

/**
 * Converts a drawable resource to a Bitmap for use in map annotations.
 *
 * @param drawableResId Resource ID of the drawable to convert
 * @return Bitmap representation of the drawable, or null if conversion fails
 */
private fun Context.drawableToBitmap(@DrawableRes drawableResId: Int): Bitmap? {
  val drawable = AppCompatResources.getDrawable(this, drawableResId) ?: return null
  val width = if (drawable.intrinsicWidth > 0) drawable.intrinsicWidth else 1
  val height = if (drawable.intrinsicHeight > 0) drawable.intrinsicHeight else 1
  val bitmap = createBitmap(width, height)
  val canvas = Canvas(bitmap)
  drawable.setBounds(0, 0, canvas.width, canvas.height)
  drawable.draw(canvas)
  return bitmap
}

/**
 * Holds styling information for map annotations.
 *
 * @property textColorInt Text color for annotation labels (ARGB integer)
 * @property haloColorInt Halo color for text outline (ARGB integer)
 * @property markerBitmap Optional bitmap for the marker icon
 */
@VisibleForTesting
internal data class AnnotationStyle(
    val textColorInt: Int,
    val haloColorInt: Int,
    val markerBitmap: Bitmap?
)

/**
 * Creates annotation styling based on current theme.
 *
 * @param isDarkTheme Whether dark theme is active
 * @param markerBitmap Optional bitmap for marker icon
 * @return AnnotationStyle with theme-appropriate colors
 */
@VisibleForTesting
internal fun createAnnotationStyle(isDarkTheme: Boolean, markerBitmap: Bitmap?): AnnotationStyle {
  val textColor = if (isDarkTheme) Color.White else Color.Black
  val haloColor =
      if (isDarkTheme) {
        Color.Black.copy(alpha = 0.8f)
      } else {
        Color.White.copy(alpha = 0.85f)
      }

  return AnnotationStyle(
      textColorInt = textColor.toArgb(),
      haloColorInt = haloColor.toArgb(),
      markerBitmap = markerBitmap)
}

@VisibleForTesting
internal fun createEventAnnotations(
    events: List<Event>,
    style: AnnotationStyle,
    selectedEventId: String? = null
): List<PointAnnotationOptions> {
  return events.mapIndexed { index, event ->
    val isSelected = event.uid == selectedEventId
    val visual = computeAnnotationVisualParameters(isSelected)

    PointAnnotationOptions()
        .withPoint(Point.fromLngLat(event.location.longitude, event.location.latitude))
        .apply { style.markerBitmap?.let { withIconImage(it) } }
        .withIconSize(visual.iconSize)
        .withIconAnchor(IconAnchor.BOTTOM)
        .withTextAnchor(TextAnchor.TOP)
        .withTextOffset(visual.textOffset)
        .withTextSize(visual.textSize)
        .withTextColor(style.textColorInt)
        .withTextHaloColor(style.haloColorInt)
        .withTextHaloWidth(visual.textHaloWidth)
        .withTextField(event.title)
        .withData(JsonPrimitive(index))
        .withSymbolSortKey(visual.sortKey) // Ensures selected pin is prioritized for visibility
  }
}

@VisibleForTesting
internal data class AnnotationVisualParameters(
    val iconSize: Double,
    val textSize: Double,
    val textOffset: List<Double>,
    val textHaloWidth: Double,
    val sortKey: Double
)

@VisibleForTesting
internal fun computeAnnotationVisualParameters(isSelected: Boolean): AnnotationVisualParameters {
  return if (isSelected) {
    AnnotationVisualParameters(
        iconSize = 1.5,
        textSize = 15.0,
        textOffset = listOf(0.0, 0.5),
        textHaloWidth = 2.0,
        sortKey = 0.0)
  } else {
    AnnotationVisualParameters(
        iconSize = 1.0,
        textSize = 12.0,
        textOffset = listOf(0.0, 0.2),
        textHaloWidth = 1.5,
        sortKey = 100.0)
  }
}
<<<<<<< HEAD
=======
/**
 * Converts a list of events to Mapbox point annotation options.
 *
 * Each annotation includes position, icon, label, and custom styling. The index is stored as data
 * for later retrieval. Selected event pins are enlarged.
 *
 * @param events List of events to convert
 * @param style Styling to apply to annotations
 * @param selectedEventId UID of the currently selected event (if any)
 * @return List of configured PointAnnotationOptions
 */
@VisibleForTesting
internal fun createEventAnnotations(
    events: List<Event>,
    style: AnnotationStyle,
    selectedEventId: String? = null
): List<PointAnnotationOptions> {
  return events.mapIndexed { index, event ->
    val isSelected = event.uid == selectedEventId
    val visual = computeAnnotationVisualParameters(isSelected)

    PointAnnotationOptions()
        .withPoint(Point.fromLngLat(event.location.longitude, event.location.latitude))
        .apply { style.markerBitmap?.let { withIconImage(it) } }
        .withIconSize(visual.iconSize)
        .withIconAnchor(IconAnchor.BOTTOM)
        .withTextAnchor(TextAnchor.TOP)
        .withTextOffset(visual.textOffset)
        .withTextSize(visual.textSize)
        .withTextColor(style.textColorInt)
        .withTextHaloColor(style.haloColorInt)
        .withTextHaloWidth(visual.textHaloWidth)
        .withTextField(event.title)
        .withData(JsonPrimitive(index))
        .withSymbolSortKey(visual.sortKey) // Ensures selected pin is prioritized for visibility
  }
}
>>>>>>> a9306adf

/**
 * Creates clustering configuration for location annotations.
 *
 * Uses blue gradient colors for cluster sizes and enables touch interaction.
 *
 * @return AnnotationConfig with clustering enabled
 */
@VisibleForTesting
internal fun createClusterConfig(): AnnotationConfig {
  val clusterColorLevels =
      listOf(
          0 to Color(0xFF64B5F6).toArgb(),
          25 to Color(0xFF1E88E5).toArgb(),
          50 to Color(0xFF0D47A1).toArgb())

  return AnnotationConfig(
      annotationSourceOptions =
          AnnotationSourceOptions(
              clusterOptions =
                  ClusterOptions(
                      clusterRadius = 60L,
                      colorLevels = clusterColorLevels,
                      textColor = Color.White.toArgb(),
                      textSize = 12.0)))
}

/**
 * Finds the Event associated with a clicked annotation.
 *
 * First tries to match by stored index data, then falls back to coordinate comparison.
 *
 * @param annotation The clicked point annotation
 * @param events List of all events
 * @return Matching Event or null if not found
 */
@VisibleForTesting
internal fun findEventForAnnotation(
    annotation: com.mapbox.maps.plugin.annotation.generated.PointAnnotation,
    events: List<Event>
): Event? {
  val index = annotation.getData()?.takeIf { it.isJsonPrimitive }?.asInt
  return index?.let { events.getOrNull(it) }
      ?: events.firstOrNull { event ->
        val point = annotation.point
        event.location.latitude == point.latitude() && event.location.longitude == point.longitude()
      }
}

/**
 * Renders a heatmap layer showing location density.
 *
 * Uses interpolated colors, radius, and weight based on zoom level and location data.
 *
 * @param heatmapSource GeoJSON source containing location data
 */
@Composable
private fun CreateHeatmapLayer(heatmapSource: GeoJsonSourceState) {
  HeatmapLayer(sourceState = heatmapSource, layerId = "locations-heatmap") {
    maxZoom = LongValue(18L)
    heatmapOpacity = DoubleValue(0.65)
    heatmapRadius =
        DoubleValue(
            interpolate {
              linear()
              zoom()
              stop {
                literal(0.0)
                literal(18.0)
              }
              stop {
                literal(14.0)
                literal(32.0)
              }
              stop {
                literal(22.0)
                literal(48.0)
              }
            })
    heatmapWeight =
        DoubleValue(
            interpolate {
              linear()
              get { literal("weight") }
              stop {
                literal(0.0)
                literal(0.0)
              }
              stop {
                literal(5.0)
                literal(0.4)
              }
              stop {
                literal(25.0)
                literal(0.8)
              }
              stop {
                literal(100.0)
                literal(1.0)
              }
            })
    heatmapColor =
        ColorValue(
            interpolate {
              linear()
              heatmapDensity()
              MapConstants.HeatmapColors.COLOR_STOPS.forEach { (position, color) ->
                stop {
                  literal(position)
                  if (color.a == 0.0) {
                    rgba(color.r, color.g, color.b, color.a)
                  } else {
                    rgb(color.r, color.g, color.b)
                  }
                }
              }
            })
  }
}<|MERGE_RESOLUTION|>--- conflicted
+++ resolved
@@ -245,16 +245,6 @@
                 if (selectedEvent != null) {
                   EventDetailSheet(
                       event = selectedEvent,
-<<<<<<< HEAD
-                      sheetState = mapViewModel.bottomSheetState,
-                      isParticipating = mapViewModel.isUserParticipating(selectedEvent),
-                      organizerName = mapViewModel.organizerName,
-                      onJoinEvent = { mapViewModel.joinEvent() },
-                      onUnregisterEvent = { mapViewModel.unregisterFromEvent() },
-                      onSaveForLater = { mapViewModel.saveEventForLater() },
-                      onClose = { mapViewModel.closeEventDetail() },
-                      onShare = { mapViewModel.showShareDialog() })
-=======
                       sheetState = viewModel.bottomSheetState,
                       isParticipating = viewModel.isUserParticipating(selectedEvent),
                       isSaved = viewModel.isEventSaved(selectedEvent),
@@ -265,7 +255,6 @@
                       onUnsaveForLater = { viewModel.unsaveEventForLater() },
                       onClose = { viewModel.closeEventDetail() },
                       onShare = { viewModel.showShareDialog() })
->>>>>>> a9306adf
                 } else {
                   BottomSheetContent(
                       state = mapViewModel.bottomSheetState,
@@ -291,20 +280,6 @@
                         mapViewModel.onEventClickedFromSearch(event)
                         onEventClick(event)
                       },
-<<<<<<< HEAD
-                      onCreateMemoryClick = mapViewModel::showMemoryForm,
-                      onMemorySave = mapViewModel::onMemorySave,
-                      onMemoryCancel = mapViewModel::onMemoryCancel,
-                      onTabChange = mapViewModel::setBottomSheetTab,
-                      joinedEvents = mapViewModel.joinedEvents,
-                      selectedTab = mapViewModel.selectedBottomSheetTab,
-                      onJoinedEventClick = mapViewModel::onJoinedEventClicked,
-                      onProfileClick = onNavigateToProfile,
-                      profileAvatarUrl =
-                          if (profileViewModel.selectedAvatar.isNotEmpty())
-                              profileViewModel.selectedAvatar
-                          else userProfile.avatarUrl)
-=======
                       onCreateMemoryClick = viewModel::showMemoryForm,
                       onMemorySave = viewModel::onMemorySave,
                       onMemoryCancel = viewModel::onMemoryCancel,
@@ -314,7 +289,6 @@
                       selectedTab = viewModel.selectedBottomSheetTab,
                       onTabEventClick = viewModel::onTabEventClicked,
                       onProfileClick = onNavigateToProfile)
->>>>>>> a9306adf
                 }
               }
         }
@@ -742,8 +716,6 @@
         sortKey = 100.0)
   }
 }
-<<<<<<< HEAD
-=======
 /**
  * Converts a list of events to Mapbox point annotation options.
  *
@@ -781,7 +753,6 @@
         .withSymbolSortKey(visual.sortKey) // Ensures selected pin is prioritized for visibility
   }
 }
->>>>>>> a9306adf
 
 /**
  * Creates clustering configuration for location annotations.
