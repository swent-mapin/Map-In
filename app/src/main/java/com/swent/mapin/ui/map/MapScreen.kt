package com.swent.mapin.ui.map

import android.Manifest
import android.annotation.SuppressLint
import android.content.Context
import android.graphics.Bitmap
import android.graphics.Canvas
import androidx.activity.compose.rememberLauncherForActivityResult
import androidx.activity.result.contract.ActivityResultContracts
import androidx.annotation.DrawableRes
import androidx.annotation.VisibleForTesting
import androidx.appcompat.content.res.AppCompatResources
import androidx.compose.animation.AnimatedContent
import androidx.compose.animation.AnimatedVisibility
import androidx.compose.animation.fadeIn
import androidx.compose.animation.fadeOut
import androidx.compose.animation.slideInVertically
import androidx.compose.animation.slideOutVertically
import androidx.compose.animation.togetherWith
import androidx.compose.foundation.background
import androidx.compose.foundation.isSystemInDarkTheme
import androidx.compose.foundation.layout.Box
import androidx.compose.foundation.layout.Column
import androidx.compose.foundation.layout.Spacer
import androidx.compose.foundation.layout.fillMaxSize
import androidx.compose.foundation.layout.fillMaxWidth
import androidx.compose.foundation.layout.height
import androidx.compose.foundation.layout.padding
import androidx.compose.foundation.layout.size
import androidx.compose.material3.CircularProgressIndicator
import androidx.compose.material3.MaterialTheme
import androidx.compose.material3.SnackbarHost
import androidx.compose.material3.SnackbarHostState
import androidx.compose.runtime.Composable
import androidx.compose.runtime.LaunchedEffect
import androidx.compose.runtime.remember
import androidx.compose.runtime.rememberCoroutineScope
import androidx.compose.runtime.snapshotFlow
import androidx.compose.ui.Alignment
import androidx.compose.ui.Modifier
import androidx.compose.ui.graphics.Brush
import androidx.compose.ui.graphics.Color
import androidx.compose.ui.graphics.toArgb
import androidx.compose.ui.input.pointer.PointerEventType
import androidx.compose.ui.input.pointer.pointerInput
import androidx.compose.ui.platform.LocalConfiguration
import androidx.compose.ui.platform.LocalContext
import androidx.compose.ui.platform.LocalDensity
import androidx.compose.ui.platform.testTag
import androidx.compose.ui.unit.Dp
import androidx.compose.ui.unit.dp
import androidx.core.graphics.createBitmap
import com.google.gson.JsonPrimitive
import com.mapbox.geojson.Point
import com.mapbox.maps.MapboxDelicateApi
import com.mapbox.maps.dsl.cameraOptions
import com.mapbox.maps.extension.compose.MapEffect
import com.mapbox.maps.extension.compose.MapboxMap
import com.mapbox.maps.extension.compose.animation.viewport.MapViewportState
import com.mapbox.maps.extension.compose.animation.viewport.rememberMapViewportState
import com.mapbox.maps.extension.compose.annotation.IconImage
import com.mapbox.maps.extension.compose.annotation.generated.PointAnnotationGroup
import com.mapbox.maps.extension.compose.style.BooleanValue
import com.mapbox.maps.extension.compose.style.ColorValue
import com.mapbox.maps.extension.compose.style.DoubleValue
import com.mapbox.maps.extension.compose.style.LongValue
import com.mapbox.maps.extension.compose.style.layers.generated.HeatmapLayer
import com.mapbox.maps.extension.compose.style.sources.GeoJSONData
import com.mapbox.maps.extension.compose.style.sources.generated.GeoJsonSourceState
import com.mapbox.maps.extension.compose.style.sources.generated.rememberGeoJsonSourceState
import com.mapbox.maps.extension.compose.style.standard.LightPresetValue
import com.mapbox.maps.extension.compose.style.standard.MapboxStandardSatelliteStyle
import com.mapbox.maps.extension.compose.style.standard.MapboxStandardStyle
import com.mapbox.maps.extension.compose.style.standard.StandardStyleState
import com.mapbox.maps.extension.compose.style.standard.rememberStandardStyleState
import com.mapbox.maps.extension.style.expressions.dsl.generated.interpolate
import com.mapbox.maps.extension.style.layers.properties.generated.IconAnchor
import com.mapbox.maps.extension.style.layers.properties.generated.TextAnchor
import com.mapbox.maps.plugin.PuckBearing
import com.mapbox.maps.plugin.animation.MapAnimationOptions
import com.mapbox.maps.plugin.annotation.AnnotationConfig
import com.mapbox.maps.plugin.annotation.AnnotationSourceOptions
import com.mapbox.maps.plugin.annotation.ClusterOptions
import com.mapbox.maps.plugin.annotation.generated.PointAnnotationOptions
import com.mapbox.maps.plugin.locationcomponent.createDefault2DPuck
import com.mapbox.maps.plugin.locationcomponent.location
import com.swent.mapin.R
import com.swent.mapin.model.event.Event
import com.swent.mapin.testing.UiTestTags
import com.swent.mapin.ui.components.BottomSheet
import com.swent.mapin.ui.components.BottomSheetConfig
import kotlinx.coroutines.flow.distinctUntilChanged
import kotlinx.coroutines.flow.filterNotNull
import kotlinx.coroutines.launch

/** Map screen that layers Mapbox content with a bottom sheet driven by MapScreenViewModel. */
@OptIn(MapboxDelicateApi::class)
@Composable
fun MapScreen(
    onEventClick: (Event) -> Unit = {},
    renderMap: Boolean = true,
    onNavigateToProfile: () -> Unit = {}
) {
  val screenHeightDp = LocalConfiguration.current.screenHeightDp.dp
  // Bottom sheet heights scale with the current device size
  val sheetConfig =
      BottomSheetConfig(
          collapsedHeight = MapConstants.COLLAPSED_HEIGHT,
          mediumHeight = MapConstants.MEDIUM_HEIGHT,
          fullHeight = screenHeightDp * MapConstants.FULL_HEIGHT_PERCENTAGE)

  val viewModel = rememberMapScreenViewModel(sheetConfig)
  val snackbarHostState = remember { SnackbarHostState() }
  val coroutineScope = rememberCoroutineScope()

  // Location permission launcher
  val locationPermissionLauncher =
      rememberLauncherForActivityResult(
          contract = ActivityResultContracts.RequestMultiplePermissions()) { permissions ->
            val fineLocationGranted = permissions[Manifest.permission.ACCESS_FINE_LOCATION] ?: false
            val coarseLocationGranted =
                permissions[Manifest.permission.ACCESS_COARSE_LOCATION] ?: false

            if (fineLocationGranted && coarseLocationGranted) {
              viewModel.checkLocationPermission()
              viewModel.startLocationUpdates()
              viewModel.getLastKnownLocation(centerCamera = true)
            } else {
              coroutineScope.launch { snackbarHostState.showSnackbar("Location permission denied") }
            }
          }

  // Reload user profile when MapScreen is composed (e.g., returning from ProfileScreen)
  LaunchedEffect(Unit) { viewModel.loadUserProfile() }

  LaunchedEffect(viewModel.errorMessage) {
    viewModel.errorMessage?.let { message ->
      snackbarHostState.showSnackbar(message)
      viewModel.clearError()
    }
  }

  // Setup location management
  LaunchedEffect(Unit) {
    viewModel.checkLocationPermission()
    if (viewModel.hasLocationPermission) {
      viewModel.startLocationUpdates()
      viewModel.getLastKnownLocation(centerCamera = true)
    }

    viewModel.onRequestLocationPermission = {
      locationPermissionLauncher.launch(
          arrayOf(
              Manifest.permission.ACCESS_FINE_LOCATION, Manifest.permission.ACCESS_COARSE_LOCATION))
    }
  }

  // Start the camera centered on the default campus view
  val mapViewportState = rememberMapViewportState {
    setCameraOptions {
      zoom(MapConstants.DEFAULT_ZOOM.toDouble())
      center(Point.fromLngLat(MapConstants.DEFAULT_LONGITUDE, MapConstants.DEFAULT_LATITUDE))
      pitch(0.0)
      bearing(0.0)
    }
  }

  // Setup camera centering callback
  val screenHeightDpValue = screenHeightDp.value
  LaunchedEffect(Unit) {
    viewModel.onCenterCamera = { event, forceZoom ->
      val animationOptions = MapAnimationOptions.Builder().duration(500L).build()
      val currentZoom = mapViewportState.cameraState?.zoom ?: MapConstants.DEFAULT_ZOOM.toDouble()

      // When forceZoom is true (from search), always zoom to 17 to ensure pins are visible
      // Otherwise, use the existing logic
      val targetZoom =
          if (forceZoom) {
            17.0
          } else {
            if (currentZoom < 14.0) 15.0 else currentZoom
          }

      val offsetPixels = (screenHeightDpValue * 0.25) / 2

      mapViewportState.easeTo(
          cameraOptions {
            center(Point.fromLngLat(event.location.longitude, event.location.latitude))
            zoom(targetZoom)
            padding(com.mapbox.maps.EdgeInsets(0.0, 0.0, offsetPixels * 2, 0.0))
          },
          animationOptions = animationOptions)
    }

    // Setup location centering callback
    viewModel.onCenterOnUserLocation = {
      viewModel.currentLocation?.let { location ->
        val animationOptions = MapAnimationOptions.Builder().duration(500L).build()
        mapViewportState.easeTo(
            cameraOptions {
              center(Point.fromLngLat(location.longitude, location.latitude))
              zoom(16.0)
              bearing(if (location.hasBearing()) location.bearing.toDouble() else 0.0)
            },
            animationOptions = animationOptions)
      }
    }
  }

  ObserveSheetStateForZoomUpdate(viewModel, mapViewportState)
  ObserveZoomForSheetCollapse(viewModel, mapViewportState)

  val sheetMetrics =
      rememberSheetInteractionMetrics(
          screenHeightDp = screenHeightDp, currentSheetHeight = viewModel.currentSheetHeight)

  val isDarkTheme = isSystemInDarkTheme()
  val lightPreset = if (isDarkTheme) LightPresetValue.NIGHT else LightPresetValue.DAY

  // Adjust POI labels alongside our custom annotations
  val standardStyleState = rememberStandardStyleState {
    configurationsState.apply {
      this.lightPreset = lightPreset
      showPointOfInterestLabels = BooleanValue(true) // turn off if needed
    }
  }

  // Heatmap source mirrors the ViewModel events list
  val heatmapSource =
      rememberGeoJsonSourceState(key = "events-heatmap-source") {
        data = GeoJSONData(eventsToGeoJson(viewModel.events))
      }

  LaunchedEffect(viewModel.events) {
    heatmapSource.data = GeoJSONData(eventsToGeoJson(viewModel.events))
  }

  // Fusion d'une seule racine UI box qui contient la carte, overlays et la feuille inférieure
  Box(modifier = Modifier.fillMaxSize().testTag(UiTestTags.MAP_SCREEN)) {
    // Carte Mapbox: combine les comportements précédemment séparés
    if (renderMap) {
      MapboxLayer(
          viewModel = viewModel,
          mapViewportState = mapViewportState,
          sheetMetrics = sheetMetrics,
          standardStyleState = standardStyleState,
          heatmapSource = heatmapSource,
          isDarkTheme = isDarkTheme,
          onEventClick = { event ->
            // Conserver tous les effets attendus lors d'un clic sur un pin
            viewModel.onEventPinClicked(event)
            viewModel.setBottomSheetState(BottomSheetState.MEDIUM)
            // Propager vers le handler externe
            onEventClick(event)
          })
    }

    // Overlays et contrôles au-dessus de la carte
    TopGradient()

    ScrimOverlay(
        currentHeightDp = viewModel.currentSheetHeight,
        mediumHeightDp = sheetConfig.mediumHeight,
        fullHeightDp = sheetConfig.fullHeight)

    MapStyleSelector(
        selectedStyle = viewModel.mapStyle,
        onStyleSelected = { style -> viewModel.setMapStyle(style) },
        modifier =
            Modifier.align(Alignment.BottomEnd)
                .padding(bottom = sheetConfig.collapsedHeight + 24.dp, end = 16.dp))

    // Bloque les interactions de carte quand la feuille est pleine
    ConditionalMapBlocker(bottomSheetState = viewModel.bottomSheetState)

    // BottomSheet unique : montre soit le détail d'événement soit le contenu normal
    BottomSheet(
        config = sheetConfig,
        currentState = viewModel.bottomSheetState,
        onStateChange = { newState -> viewModel.setBottomSheetState(newState) },
        calculateTargetState = viewModel::calculateTargetState,
        stateToHeight = viewModel::getHeightForState,
        onHeightChange = { height -> viewModel.currentSheetHeight = height },
        modifier = Modifier.align(Alignment.BottomCenter).testTag("bottomSheet")) {
          AnimatedContent(
              targetState = viewModel.selectedEvent,
              transitionSpec = {
                val direction = if (targetState != null) 1 else -1
                (fadeIn(animationSpec = androidx.compose.animation.core.tween(260)) +
                        slideInVertically(
                            animationSpec = androidx.compose.animation.core.tween(260),
                            initialOffsetY = { direction * it / 6 }))
                    .togetherWith(
                        fadeOut(animationSpec = androidx.compose.animation.core.tween(200)) +
                            slideOutVertically(
                                animationSpec = androidx.compose.animation.core.tween(200),
                                targetOffsetY = { -direction * it / 6 }))
              },
              label = "eventSheetTransition") { selectedEvent ->
                if (selectedEvent != null) {
                  EventDetailSheet(
                      event = selectedEvent,
                      sheetState = viewModel.bottomSheetState,
                      isParticipating = viewModel.isUserParticipating(selectedEvent),
                      isSaved = viewModel.isEventSaved(selectedEvent),
                      organizerName = viewModel.organizerName,
                      onJoinEvent = { viewModel.joinEvent() },
                      onUnregisterEvent = { viewModel.unregisterFromEvent() },
                      onSaveForLater = { viewModel.saveEventForLater() },
                      onUnsaveForLater = { viewModel.unsaveEventForLater() },
                      onClose = { viewModel.closeEventDetail() },
                      onShare = { viewModel.showShareDialog() })
                } else {
                  BottomSheetContent(
                      state = viewModel.bottomSheetState,
                      fullEntryKey = viewModel.fullEntryKey,
                      searchBarState =
                          SearchBarState(
                              query = viewModel.searchQuery,
                              shouldRequestFocus = viewModel.shouldFocusSearch,
                              onQueryChange = viewModel::onSearchQueryChange,
                              onTap = viewModel::onSearchTap,
                              onFocusHandled = viewModel::onSearchFocusHandled,
                              onClear = viewModel::onClearSearch),
                      searchResults = viewModel.searchResults,
                      isSearchMode = viewModel.isSearchMode,
                      currentScreen = viewModel.currentBottomSheetScreen,
                      availableEvents = viewModel.availableEvents,
                      topTags = viewModel.topTags,
                      selectedTags = viewModel.selectedTags,
                      onTagClick = viewModel::toggleTagSelection,
                      onEventClick = { event ->
                        // Handle event click from search - focus pin, show details, remember
                        // search mode
                        viewModel.onEventClickedFromSearch(event)
                        onEventClick(event)
                      },
                      onCreateMemoryClick = viewModel::showMemoryForm,
                      onCreateEventClick = viewModel::showAddEventForm,
                      onMemorySave = viewModel::onMemorySave,
                      onMemoryCancel = viewModel::onMemoryCancel,
                      onCreateEventDone = viewModel::onAddEventCancel,
                      onTabChange = viewModel::setBottomSheetTab,
                      joinedEvents = viewModel.joinedEvents,
                      savedEvents = viewModel.savedEvents,
                      selectedTab = viewModel.selectedBottomSheetTab,
                      onTabEventClick = viewModel::onTabEventClicked,
                      avatarUrl = viewModel.avatarUrl,
                      onProfileClick = onNavigateToProfile)
                }
              }
        }

    // Share dialog
    if (viewModel.showShareDialog && viewModel.selectedEvent != null) {
      ShareEventDialog(
          event = viewModel.selectedEvent!!, onDismiss = { viewModel.dismissShareDialog() })
    }

    // Indicateur de sauvegarde de mémoire
    if (viewModel.isSavingMemory) {
      Box(
          modifier =
              Modifier.fillMaxSize()
                  .background(Color.Black.copy(alpha = 0.5f))
                  .testTag("memoryLoadingIndicator"),
          contentAlignment = Alignment.Center) {
            CircularProgressIndicator(color = MaterialTheme.colorScheme.primary)
          }
    }

    SnackbarHost(
        hostState = snackbarHostState,
        modifier = Modifier.align(Alignment.BottomCenter).padding(bottom = 80.dp))
  }
}

/**
 * Composable that renders the Mapbox map with compass, scale bar, and event annotations.
 *
 * Handles map styling (standard vs satellite), pointer input for sheet interactions, and delegates
 * the rendering of map layers to [MapLayers].
 */
@Composable
private fun MapboxLayer(
    viewModel: MapScreenViewModel,
    mapViewportState: MapViewportState,
    sheetMetrics: SheetInteractionMetrics,
    standardStyleState: StandardStyleState,
    heatmapSource: GeoJsonSourceState,
    isDarkTheme: Boolean,
    onEventClick: (Event) -> Unit
) {
  LaunchedEffect(mapViewportState) {
    snapshotFlow { mapViewportState.cameraState }
        .filterNotNull()
        .collect { cameraState ->
          val center = cameraState.center
          viewModel.updateCenteredState(center.latitude(), center.longitude())
        }
  }

  MapboxMap(
      Modifier.fillMaxSize()
          .then(
              Modifier.mapPointerInput(
                  bottomSheetState = viewModel.bottomSheetState,
                  sheetMetrics = sheetMetrics,
                  onCollapseSheet = { viewModel.setBottomSheetState(BottomSheetState.COLLAPSED) },
                  checkTouchProximity = viewModel::checkTouchProximityToSheet)),
      mapViewportState = mapViewportState,
      style = {
        if (viewModel.useSatelliteStyle) {
          MapboxStandardSatelliteStyle(styleInteractionsState = null)
        } else {
          MapboxStandardStyle(standardStyleState = standardStyleState)
        }
      },
      compass = {
        Box(modifier = Modifier.fillMaxSize()) {
          Column(
              modifier =
                  Modifier.align(Alignment.BottomEnd)
                      .padding(bottom = MapConstants.COLLAPSED_HEIGHT + 96.dp, end = 16.dp),
              horizontalAlignment = Alignment.End) {
                AnimatedVisibility(
                    visible = !viewModel.isCenteredOnUser, enter = fadeIn(), exit = fadeOut()) {
                      LocationButton(onClick = { viewModel.onLocationButtonClick() })
                    }

                Spacer(modifier = Modifier.height(8.dp))

                Box(modifier = Modifier.size(48.dp)) { Compass() }
              }
        }
      },
      scaleBar = {
        Box(modifier = Modifier.fillMaxSize()) {
          AnimatedVisibility(
              visible = viewModel.isZooming,
              enter = fadeIn(),
              exit = fadeOut(),
              modifier = Modifier.align(Alignment.TopCenter).padding(top = 60.dp)) {
                ScaleBar()
              }
        }
      }) {
        MapLayers(
            viewModel = viewModel,
            mapViewportState = mapViewportState,
            heatmapSource = heatmapSource,
            isDarkTheme = isDarkTheme,
            onEventClick = onEventClick)
      }
}

/**
 * Renders map content including location markers, clusters, and optional heatmap.
 *
 * Switches between heatmap mode (with simple annotations) and clustering mode based on
 * [MapScreenViewModel.showHeatmap].
 *
 * Also configures the user location puck to display the device's position and bearing on the map.
 */
@Composable
private fun MapLayers(
    viewModel: MapScreenViewModel,
    mapViewportState: MapViewportState,
    heatmapSource: GeoJsonSourceState,
    isDarkTheme: Boolean,
    onEventClick: (Event) -> Unit
) {
  val context = LocalContext.current
  val markerBitmap = remember(context) { context.drawableToBitmap(R.drawable.ic_map_marker) }

  val annotationStyle =
      remember(isDarkTheme, markerBitmap) { createAnnotationStyle(isDarkTheme, markerBitmap) }

  val annotations =
      remember(viewModel.events, annotationStyle, viewModel.selectedEvent) {
        createEventAnnotations(viewModel.events, annotationStyle, viewModel.selectedEvent?.uid)
      }

  val clusterConfig = remember { createClusterConfig() }

  if (viewModel.showHeatmap) {
    CreateHeatmapLayer(heatmapSource)
  }

<<<<<<< HEAD
  if (viewModel.showHeatmap) {
=======
  // Disable clustering when a pin is selected to prevent it from being absorbed
  val shouldCluster = !viewModel.showHeatmap && viewModel.selectedEvent == null

  // Render annotations (with or without clustering)
  if (viewModel.showHeatmap || !shouldCluster) {
    // No clustering: used for heatmap mode or when a pin is selected
>>>>>>> 6f8fd4d2
    PointAnnotationGroup(annotations = annotations) {
      markerBitmap?.let { iconImage = IconImage(it) }
      iconAllowOverlap = false // Enable collision detection
      textAllowOverlap = false // Enable collision detection for text
      iconIgnorePlacement = false // Respect other symbols
      textIgnorePlacement = false // Respect other symbols
      interactionsState.onClicked { annotation ->
        findEventForAnnotation(annotation, viewModel.events)?.let { event ->
          onEventClick(event)
          true
        } ?: false
      }
    }
  } else {
    // With clustering: default behavior when no pin is selected
    PointAnnotationGroup(annotations = annotations, annotationConfig = clusterConfig) {
      markerBitmap?.let { iconImage = IconImage(it) }
      iconAllowOverlap = false // Enable collision detection
      textAllowOverlap = false // Enable collision detection for text
      iconIgnorePlacement = false // Respect other symbols
      textIgnorePlacement = false // Respect other symbols
      interactionsState
          .onClicked { annotation ->
            findEventForAnnotation(annotation, viewModel.events)?.let { event ->
              onEventClick(event)
              true
            } ?: false
          }
          .onClusterClicked { clusterFeature ->
            val feature = clusterFeature.originalFeature
            val center = (feature.geometry() as? Point) ?: return@onClusterClicked false
            val currentZoom =
                mapViewportState.cameraState?.zoom ?: MapConstants.DEFAULT_ZOOM.toDouble()
            val animationOptions = MapAnimationOptions.Builder().duration(450L).build()

            mapViewportState.easeTo(
                cameraOptions {
                  center(center)
                  zoom((currentZoom + 2.0).coerceAtMost(18.0))
                },
                animationOptions = animationOptions)
            true
          }
    }
  }

  MapEffect(viewModel.hasLocationPermission) { mapView ->
    mapView.location.updateSettings {
      if (viewModel.hasLocationPermission) {
        locationPuck = createDefault2DPuck(withBearing = true)
        enabled = true
        pulsingEnabled = true
        puckBearingEnabled = true
        puckBearing = PuckBearing.HEADING
      } else {
        enabled = false
      }
    }
  }
}

/** Top gradient overlay for better visibility of status bar icons on map */
@Composable
private fun TopGradient() {
  Box(
      modifier =
          Modifier.fillMaxWidth()
              .height(100.dp)
              .background(
                  brush =
                      Brush.verticalGradient(
                          colors = listOf(Color.Black.copy(alpha = 0.3f), Color.Transparent))))
}

/** Scrim that fades in once the sheet passes MEDIUM, dimming the map underneath. */
@Composable
private fun ScrimOverlay(currentHeightDp: Dp, mediumHeightDp: Dp, fullHeightDp: Dp) {
  val opacity =
      if (currentHeightDp >= mediumHeightDp) {
        val progress =
            ((currentHeightDp - mediumHeightDp) / (fullHeightDp - mediumHeightDp)).coerceIn(0f, 1f)
        progress * MapConstants.MAX_SCRIM_ALPHA
      } else {
        0f
      }

  Box(
      modifier =
          Modifier.fillMaxSize()
              .testTag("scrimOverlay")
              .background(Color.Black.copy(alpha = opacity)))
}

/** Transparent overlay that consumes all map gestures while the sheet is fully expanded. */
@SuppressLint("ReturnFromAwaitPointerEventScope")
@Composable
private fun MapInteractionBlocker() {
  Box(
      modifier =
          Modifier.fillMaxSize().testTag("mapInteractionBlocker").pointerInput(Unit) {
            awaitPointerEventScope {
              while (true) {
                val event = awaitPointerEvent()
                event.changes.forEach { pointerInputChange -> pointerInputChange.consume() }
              }
            }
          })
}

/**
 * Data class holding metrics for sheet interaction calculations.
 *
 * @property densityDpi Screen density in DPI for touch proximity calculations
 * @property sheetTopPx Current top position of the bottom sheet in pixels
 */
private data class SheetInteractionMetrics(val densityDpi: Int, val sheetTopPx: Float)

/**
 * Calculates and remembers sheet interaction metrics based on screen dimensions.
 *
 * Converts dp values to pixels and computes the sheet's top position for touch detection.
 */
@Composable
private fun rememberSheetInteractionMetrics(
    screenHeightDp: Dp,
    currentSheetHeight: Dp
): SheetInteractionMetrics {
  val density = LocalDensity.current
  val densityFactor = density.density
  val densityDpi = remember(densityFactor) { (densityFactor * 160).toInt() }
  val screenHeightPx =
      remember(screenHeightDp, densityFactor) { screenHeightDp.value * densityFactor }
  val sheetTopPx =
      remember(screenHeightPx, currentSheetHeight, densityFactor) {
        screenHeightPx - (currentSheetHeight.value * densityFactor)
      }
  return remember(densityDpi, sheetTopPx) { SheetInteractionMetrics(densityDpi, sheetTopPx) }
}

/** Pointer modifier that collapses the sheet when touches originate near its top edge. */
private fun Modifier.mapPointerInput(
    bottomSheetState: BottomSheetState,
    sheetMetrics: SheetInteractionMetrics,
    onCollapseSheet: () -> Unit,
    checkTouchProximity: (Float, Float, Int) -> Boolean
) =
    this.pointerInput(bottomSheetState, sheetMetrics) {
      awaitPointerEventScope {
        while (true) {
          val event = awaitPointerEvent()
          if (event.type == PointerEventType.Move) {
            event.changes.firstOrNull()?.let { change ->
              val touchY = change.position.y
              if (checkTouchProximity(touchY, sheetMetrics.sheetTopPx, sheetMetrics.densityDpi)) {
                onCollapseSheet()
              }
            }
          }
        }
      }
    }

/** Updates the zoom baseline whenever the sheet settles in MEDIUM. */
@Composable
private fun ObserveSheetStateForZoomUpdate(
    viewModel: MapScreenViewModel,
    mapViewportState: MapViewportState
) {
  LaunchedEffect(viewModel.bottomSheetState, mapViewportState) {
    if (viewModel.bottomSheetState == BottomSheetState.MEDIUM) {
      mapViewportState.cameraState?.let { viewModel.updateMediumReferenceZoom(it.zoom.toFloat()) }
    }
  }
}

/** Collapses the sheet after zoom interactions and keeps zoom state in sync. */
@Composable
private fun ObserveZoomForSheetCollapse(
    viewModel: MapScreenViewModel,
    mapViewportState: MapViewportState
) {
  LaunchedEffect(mapViewportState) {
    snapshotFlow { mapViewportState.cameraState?.zoom?.toFloat() ?: 0f }
        .filterNotNull()
        .distinctUntilChanged()
        .collect { z ->
          viewModel.onZoomChange(z)

          if (viewModel.checkZoomInteraction(z)) {
            viewModel.setBottomSheetState(BottomSheetState.COLLAPSED)
          }
        }
  }
}

/**
 * Conditionally renders a map interaction blocker when the sheet is fully expanded.
 *
 * Prevents map gestures from interfering with sheet content interaction.
 */
@Composable
private fun ConditionalMapBlocker(bottomSheetState: BottomSheetState) {
  if (bottomSheetState == BottomSheetState.FULL) {
    MapInteractionBlocker()
  }
}

/**
 * Converts a drawable resource to a Bitmap for use in map annotations.
 *
 * @param drawableResId Resource ID of the drawable to convert
 * @return Bitmap representation of the drawable, or null if conversion fails
 */
private fun Context.drawableToBitmap(@DrawableRes drawableResId: Int): Bitmap? {
  val drawable = AppCompatResources.getDrawable(this, drawableResId) ?: return null
  val width = if (drawable.intrinsicWidth > 0) drawable.intrinsicWidth else 1
  val height = if (drawable.intrinsicHeight > 0) drawable.intrinsicHeight else 1
  val bitmap = createBitmap(width, height)
  val canvas = Canvas(bitmap)
  drawable.setBounds(0, 0, canvas.width, canvas.height)
  drawable.draw(canvas)
  return bitmap
}

/**
 * Holds styling information for map annotations.
 *
 * @property textColorInt Text color for annotation labels (ARGB integer)
 * @property haloColorInt Halo color for text outline (ARGB integer)
 * @property markerBitmap Optional bitmap for the marker icon
 */
@VisibleForTesting
internal data class AnnotationStyle(
    val textColorInt: Int,
    val haloColorInt: Int,
    val markerBitmap: Bitmap?
)

/**
 * Creates annotation styling based on current theme.
 *
 * @param isDarkTheme Whether dark theme is active
 * @param markerBitmap Optional bitmap for marker icon
 * @return AnnotationStyle with theme-appropriate colors
 */
@VisibleForTesting
internal fun createAnnotationStyle(isDarkTheme: Boolean, markerBitmap: Bitmap?): AnnotationStyle {
  val textColor = if (isDarkTheme) Color.White else Color.Black
  val haloColor =
      if (isDarkTheme) {
        Color.Black.copy(alpha = 0.8f)
      } else {
        Color.White.copy(alpha = 0.85f)
      }

  return AnnotationStyle(
      textColorInt = textColor.toArgb(),
      haloColorInt = haloColor.toArgb(),
      markerBitmap = markerBitmap)
}

@VisibleForTesting
internal data class AnnotationVisualParameters(
    val iconSize: Double,
    val textSize: Double,
    val textOffset: List<Double>,
    val textHaloWidth: Double,
    val sortKey: Double
)

@VisibleForTesting
internal fun computeAnnotationVisualParameters(isSelected: Boolean): AnnotationVisualParameters {
  return if (isSelected) {
    AnnotationVisualParameters(
        iconSize = 1.5,
        textSize = 15.0,
        textOffset = listOf(0.0, 0.5),
        textHaloWidth = 2.0,
        sortKey = 0.0)
  } else {
    AnnotationVisualParameters(
        iconSize = 1.0,
        textSize = 12.0,
        textOffset = listOf(0.0, 0.2),
        textHaloWidth = 1.5,
        sortKey = 100.0)
  }
}
/**
 * Converts a list of events to Mapbox point annotation options.
 *
 * Each annotation includes position, icon, label, and custom styling. The index is stored as data
 * for later retrieval. Selected event pins are enlarged.
 *
 * @param events List of events to convert
 * @param style Styling to apply to annotations
 * @param selectedEventId UID of the currently selected event (if any)
 * @return List of configured PointAnnotationOptions
 */
@VisibleForTesting
internal fun createEventAnnotations(
    events: List<Event>,
    style: AnnotationStyle,
    selectedEventId: String? = null
): List<PointAnnotationOptions> {
  return events.mapIndexed { index, event ->
    val isSelected = event.uid == selectedEventId
    val visual = computeAnnotationVisualParameters(isSelected)

    PointAnnotationOptions()
        .withPoint(Point.fromLngLat(event.location.longitude, event.location.latitude))
        .apply { style.markerBitmap?.let { withIconImage(it) } }
        .withIconSize(visual.iconSize)
        .withIconAnchor(IconAnchor.BOTTOM)
        .withTextAnchor(TextAnchor.TOP)
        .withTextOffset(visual.textOffset)
        .withTextSize(visual.textSize)
        .withTextColor(style.textColorInt)
        .withTextHaloColor(style.haloColorInt)
        .withTextHaloWidth(visual.textHaloWidth)
        .withTextField(event.title)
        .withData(JsonPrimitive(index))
        .withSymbolSortKey(visual.sortKey) // Ensures selected pin is prioritized for visibility
  }
}

/**
 * Creates clustering configuration for location annotations.
 *
 * Uses blue gradient colors for cluster sizes and enables touch interaction.
 *
 * @return AnnotationConfig with clustering enabled
 */
@VisibleForTesting
internal fun createClusterConfig(): AnnotationConfig {
  val clusterColorLevels =
      listOf(
          0 to Color(0xFF64B5F6).toArgb(),
          25 to Color(0xFF1E88E5).toArgb(),
          50 to Color(0xFF0D47A1).toArgb())

  return AnnotationConfig(
      annotationSourceOptions =
          AnnotationSourceOptions(
              clusterOptions =
                  ClusterOptions(
                      clusterRadius = 60L,
                      colorLevels = clusterColorLevels,
                      textColor = Color.White.toArgb(),
                      textSize = 12.0)))
}

/**
 * Finds the Event associated with a clicked annotation.
 *
 * First tries to match by stored index data, then falls back to coordinate comparison.
 *
 * @param annotation The clicked point annotation
 * @param events List of all events
 * @return Matching Event or null if not found
 */
@VisibleForTesting
internal fun findEventForAnnotation(
    annotation: com.mapbox.maps.plugin.annotation.generated.PointAnnotation,
    events: List<Event>
): Event? {
  val index = annotation.getData()?.takeIf { it.isJsonPrimitive }?.asInt
  return index?.let { events.getOrNull(it) }
      ?: events.firstOrNull { event ->
        val point = annotation.point
        event.location.latitude == point.latitude() && event.location.longitude == point.longitude()
      }
}

/**
 * Renders a heatmap layer showing location density.
 *
 * Uses interpolated colors, radius, and weight based on zoom level and location data.
 *
 * @param heatmapSource GeoJSON source containing location data
 */
@Composable
private fun CreateHeatmapLayer(heatmapSource: GeoJsonSourceState) {
  HeatmapLayer(sourceState = heatmapSource, layerId = "locations-heatmap") {
    maxZoom = LongValue(18L)
    heatmapOpacity = DoubleValue(0.65)
    heatmapRadius =
        DoubleValue(
            interpolate {
              linear()
              zoom()
              stop {
                literal(0.0)
                literal(18.0)
              }
              stop {
                literal(14.0)
                literal(32.0)
              }
              stop {
                literal(22.0)
                literal(48.0)
              }
            })
    heatmapWeight =
        DoubleValue(
            interpolate {
              linear()
              get { literal("weight") }
              stop {
                literal(0.0)
                literal(0.0)
              }
              stop {
                literal(5.0)
                literal(0.4)
              }
              stop {
                literal(25.0)
                literal(0.8)
              }
              stop {
                literal(100.0)
                literal(1.0)
              }
            })
    heatmapColor =
        ColorValue(
            interpolate {
              linear()
              heatmapDensity()
              MapConstants.HeatmapColors.COLOR_STOPS.forEach { (position, color) ->
                stop {
                  literal(position)
                  if (color.a == 0.0) {
                    rgba(color.r, color.g, color.b, color.a)
                  } else {
                    rgb(color.r, color.g, color.b)
                  }
                }
              }
            })
  }
}<|MERGE_RESOLUTION|>--- conflicted
+++ resolved
@@ -487,16 +487,13 @@
     CreateHeatmapLayer(heatmapSource)
   }
 
-<<<<<<< HEAD
   if (viewModel.showHeatmap) {
-=======
   // Disable clustering when a pin is selected to prevent it from being absorbed
   val shouldCluster = !viewModel.showHeatmap && viewModel.selectedEvent == null
 
   // Render annotations (with or without clustering)
   if (viewModel.showHeatmap || !shouldCluster) {
     // No clustering: used for heatmap mode or when a pin is selected
->>>>>>> 6f8fd4d2
     PointAnnotationGroup(annotations = annotations) {
       markerBitmap?.let { iconImage = IconImage(it) }
       iconAllowOverlap = false // Enable collision detection
