--- conflicted
+++ resolved
@@ -953,14 +953,9 @@
       }
 
   val annotations =
-<<<<<<< HEAD
-      remember(viewModel.events, annotationStyle, selectedEvent) {
-        createEventAnnotations(viewModel.events, annotationStyle, selectedEvent?.uid)
-=======
-      remember(viewModel.events, annotationStyle, viewModel.selectedEvent, eventBitmaps) {
+      remember(viewModel.events, annotationStyle, selectedEvent, eventBitmaps) {
         createEventAnnotations(
-            viewModel.events, annotationStyle, viewModel.selectedEvent?.uid, eventBitmaps)
->>>>>>> d993d1cf
+            viewModel.events, annotationStyle, selectedEvent?.uid, eventBitmaps)
       }
 
   val clusterConfig = remember { createClusterConfig() }
