--- conflicted
+++ resolved
@@ -149,23 +149,8 @@
           BottomSheetContent(
               state = viewModel.bottomSheetState,
               fullEntryKey = viewModel.fullEntryKey,
-<<<<<<< HEAD
               searchViewModel = searchViewModel,
               onExitSearch = { viewModel.setBottomSheetState(BottomSheetState.MEDIUM) })
-=======
-              searchBarState =
-                  SearchBarState(
-                      query = viewModel.searchQuery,
-                      shouldRequestFocus = viewModel.shouldFocusSearch,
-                      onQueryChange = viewModel::onSearchQueryChange,
-                      onTap = viewModel::onSearchTap,
-                      onFocusHandled = viewModel::onSearchFocusHandled),
-              showMemoryForm = viewModel.showMemoryForm,
-              availableEvents = viewModel.availableEvents,
-              onCreateMemoryClick = viewModel::showMemoryForm,
-              onMemorySave = viewModel::onMemorySave,
-              onMemoryCancel = viewModel::onMemoryCancel)
->>>>>>> 9e7c598c
         }
 
     // Loading indicator while saving memory
