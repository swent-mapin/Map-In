package com.swent.mapin.ui.map

import android.Manifest
import android.annotation.SuppressLint
import android.app.Activity
import androidx.activity.compose.rememberLauncherForActivityResult
import androidx.activity.result.contract.ActivityResultContracts
import androidx.compose.animation.AnimatedContent
import androidx.compose.animation.AnimatedVisibility
import androidx.compose.animation.core.tween
import androidx.compose.animation.fadeIn
import androidx.compose.animation.fadeOut
import androidx.compose.animation.slideInVertically
import androidx.compose.animation.slideOutVertically
import androidx.compose.animation.togetherWith
import androidx.compose.foundation.background
import androidx.compose.foundation.isSystemInDarkTheme
import androidx.compose.foundation.layout.Arrangement
import androidx.compose.foundation.layout.Box
import androidx.compose.foundation.layout.Column
import androidx.compose.foundation.layout.fillMaxSize
import androidx.compose.foundation.layout.padding
import androidx.compose.foundation.layout.size
import androidx.compose.foundation.shape.CircleShape
import androidx.compose.material.icons.Icons
import androidx.compose.material.icons.automirrored.filled.Send
import androidx.compose.material3.CircularProgressIndicator
import androidx.compose.material3.FilledIconButton
import androidx.compose.material3.Icon
import androidx.compose.material3.IconButtonDefaults
import androidx.compose.material3.MaterialTheme
import androidx.compose.material3.SnackbarHost
import androidx.compose.material3.SnackbarHostState
import androidx.compose.runtime.Composable
import androidx.compose.runtime.DisposableEffect
import androidx.compose.runtime.LaunchedEffect
import androidx.compose.runtime.collectAsState
import androidx.compose.runtime.getValue
import androidx.compose.runtime.mutableStateOf
import androidx.compose.runtime.remember
import androidx.compose.runtime.rememberCoroutineScope
import androidx.compose.runtime.setValue
import androidx.compose.runtime.snapshotFlow
import androidx.compose.ui.Alignment
import androidx.compose.ui.Modifier
import androidx.compose.ui.graphics.Color
import androidx.compose.ui.platform.LocalConfiguration
import androidx.compose.ui.platform.LocalContext
import androidx.compose.ui.platform.LocalDensity
import androidx.compose.ui.platform.LocalView
import androidx.compose.ui.platform.testTag
import androidx.compose.ui.unit.Dp
import androidx.compose.ui.unit.dp
import androidx.core.view.WindowInsetsControllerCompat
import com.mapbox.geojson.Point
import com.mapbox.maps.EdgeInsets
import com.mapbox.maps.MapboxDelicateApi
import com.mapbox.maps.dsl.cameraOptions
import com.mapbox.maps.extension.compose.MapEffect
import com.mapbox.maps.extension.compose.MapboxMap
import com.mapbox.maps.extension.compose.animation.viewport.MapViewportState
import com.mapbox.maps.extension.compose.animation.viewport.rememberMapViewportState
import com.mapbox.maps.extension.compose.annotation.IconImage
import com.mapbox.maps.extension.compose.annotation.generated.PointAnnotationGroup
import com.mapbox.maps.extension.compose.style.BooleanValue
import com.mapbox.maps.extension.compose.style.sources.GeoJSONData
import com.mapbox.maps.extension.compose.style.sources.generated.GeoJsonSourceState
import com.mapbox.maps.extension.compose.style.sources.generated.rememberGeoJsonSourceState
import com.mapbox.maps.extension.compose.style.standard.LightPresetValue
import com.mapbox.maps.extension.compose.style.standard.MapboxStandardSatelliteStyle
import com.mapbox.maps.extension.compose.style.standard.MapboxStandardStyle
import com.mapbox.maps.extension.compose.style.standard.StandardStyleState
import com.mapbox.maps.extension.compose.style.standard.rememberStandardStyleState
import com.mapbox.maps.plugin.PuckBearing
import com.mapbox.maps.plugin.animation.MapAnimationOptions
import com.mapbox.maps.plugin.locationcomponent.createDefault2DPuck
import com.mapbox.maps.plugin.locationcomponent.location
import com.swent.mapin.R
import com.swent.mapin.model.LocationViewModel
import com.swent.mapin.model.PreferencesRepositoryProvider
import com.swent.mapin.model.event.Event
import com.swent.mapin.model.event.EventRepositoryProvider
import com.swent.mapin.model.network.ConnectivityServiceProvider
import com.swent.mapin.testing.UiTestTags
import com.swent.mapin.ui.chat.ChatScreenTestTags
import com.swent.mapin.ui.components.BottomSheet
import com.swent.mapin.ui.components.BottomSheetConfig
import com.swent.mapin.ui.event.EventDetailSheet
import com.swent.mapin.ui.event.EventViewModel
import com.swent.mapin.ui.event.ShareEventDialog
import com.swent.mapin.ui.map.bottomsheet.SearchBarState
import com.swent.mapin.ui.map.components.ConditionalMapBlocker
import com.swent.mapin.ui.map.components.CreateHeatmapLayer
import com.swent.mapin.ui.map.components.ObserveSheetStateForZoomUpdate
import com.swent.mapin.ui.map.components.ObserveZoomForSheetCollapse
import com.swent.mapin.ui.map.components.ScrimOverlay
import com.swent.mapin.ui.map.components.SheetInteractionMetrics
import com.swent.mapin.ui.map.components.createAnnotationStyle
import com.swent.mapin.ui.map.components.createClusterConfig
import com.swent.mapin.ui.map.components.createEventAnnotations
import com.swent.mapin.ui.map.components.drawableToBitmap
import com.swent.mapin.ui.map.components.findEventForAnnotation
import com.swent.mapin.ui.map.components.mapPointerInput
import com.swent.mapin.ui.map.components.rememberSheetInteractionMetrics
import com.swent.mapin.ui.map.directions.DirectionOverlay
import com.swent.mapin.ui.map.directions.DirectionState
import com.swent.mapin.ui.map.directions.RouteInfoCard
import com.swent.mapin.ui.map.offline.EventBasedOfflineRegionManager
import com.swent.mapin.ui.profile.ProfileViewModel
import com.swent.mapin.util.EventUtils
import kotlinx.coroutines.flow.debounce
import kotlinx.coroutines.flow.filterNotNull
import kotlinx.coroutines.launch

// Maximum zoom level when fitting camera to search results
private const val MAX_SEARCH_RESULTS_ZOOM = 17.0

/** Map screen that layers Mapbox content with a bottom sheet driven by MapScreenViewModel. */
@OptIn(MapboxDelicateApi::class)
@Composable
fun MapScreen(
    onEventClick: (Event) -> Unit = {},
    renderMap: Boolean = true,
    onNavigateToProfile: () -> Unit = {},
    onNavigateToChat: () -> Unit = {},
    onNavigateToFriends: () -> Unit = {},
    onNavigateToSettings: () -> Unit = {}
) {
  val screenHeightDp = LocalConfiguration.current.screenHeightDp.dp
  // Bottom sheet heights scale with the current device size
  val sheetConfig =
      BottomSheetConfig(
          collapsedHeight = MapConstants.COLLAPSED_HEIGHT,
          mediumHeight = MapConstants.MEDIUM_HEIGHT,
          fullHeight = screenHeightDp * MapConstants.FULL_HEIGHT_PERCENTAGE)

  val viewModel = rememberMapScreenViewModel(sheetConfig)
  val eventViewModel = remember {
    EventViewModel(EventRepositoryProvider.getRepository(), viewModel.eventStateController)
  }

  val snackbarHostState = remember { SnackbarHostState() }
  val density = LocalDensity.current
  val mediumSheetBottomPaddingPx = with(density) { sheetConfig.mediumHeight.toPx() }
  val edgePaddingPx = with(density) { 24.dp.toPx() }
  val extraBottomMarginPx = with(density) { 32.dp.toPx() }
  val bottomPaddingPx = mediumSheetBottomPaddingPx + extraBottomMarginPx
  val coroutineScope = rememberCoroutineScope()

  // Location permission launcher
  val locationPermissionLauncher =
      rememberLauncherForActivityResult(
          contract = ActivityResultContracts.RequestMultiplePermissions()) { permissions ->
            val fineLocationGranted = permissions[Manifest.permission.ACCESS_FINE_LOCATION] ?: false
            val coarseLocationGranted =
                permissions[Manifest.permission.ACCESS_COARSE_LOCATION] ?: false

            if (fineLocationGranted && coarseLocationGranted) {
              viewModel.checkLocationPermission()
              viewModel.startLocationUpdates()
              viewModel.getLastKnownLocation(centerCamera = true)
            } else {
              coroutineScope.launch { snackbarHostState.showSnackbar("Location permission denied") }
            }
          }

  // Reload user profile when MapScreen is composed (e.g., returning from ProfileScreen)
  LaunchedEffect(Unit) { viewModel.loadUserProfile() }

  // Initialize TileStore for offline map caching
  LaunchedEffect(Unit) { viewModel.initializeTileStore() }

  LaunchedEffect(viewModel.errorMessage) {
    viewModel.errorMessage?.let { message ->
      snackbarHostState.showSnackbar(message)
      viewModel.clearError()
    }
  }

  // Setup location management
  LaunchedEffect(Unit) {
    viewModel.checkLocationPermission()
    if (viewModel.hasLocationPermission) {
      viewModel.startLocationUpdates()
      viewModel.getLastKnownLocation(centerCamera = true)
    }

    viewModel.onRequestLocationPermission = {
      locationPermissionLauncher.launch(
          arrayOf(
              Manifest.permission.ACCESS_FINE_LOCATION, Manifest.permission.ACCESS_COARSE_LOCATION))
    }
  }

  // Start the camera centered on the default campus view
  val mapViewportState = rememberMapViewportState {
    setCameraOptions {
      zoom(MapConstants.DEFAULT_ZOOM.toDouble())
      center(Point.fromLngLat(MapConstants.DEFAULT_LONGITUDE, MapConstants.DEFAULT_LATITUDE))
      pitch(0.0)
      bearing(0.0)
    }
  }

  // Setup camera centering callback
  val screenHeightDpValue = screenHeightDp.value
  LaunchedEffect(Unit) {
    viewModel.setCenterCameraCallback { event, forceZoom ->
      val animationOptions = MapAnimationOptions.Builder().duration(500L).build()
      val currentZoom = mapViewportState.cameraState?.zoom ?: MapConstants.DEFAULT_ZOOM.toDouble()

      // When forceZoom is true (from search), always zoom to 17 to ensure pins are visible
      // Otherwise, use the existing logic
      val targetZoom =
          if (forceZoom) {
            17.0
          } else {
            if (currentZoom < 14.0) 15.0 else currentZoom
          }

      val offsetPixels = (screenHeightDpValue * 0.25) / 2

      mapViewportState.easeTo(
          cameraOptions {
            center(Point.fromLngLat(event.location.longitude, event.location.latitude))
            zoom(targetZoom)
            padding(EdgeInsets(0.0, 0.0, offsetPixels * 2, 0.0))
          },
          animationOptions = animationOptions)
    }

    // Setup location centering callback
    viewModel.onCenterOnUserLocation = {
      viewModel.currentLocation?.let { location ->
        val animationOptions = MapAnimationOptions.Builder().duration(500L).build()
        val collapsedPx = with(density) { sheetConfig.collapsedHeight.toPx() }
        val mediumPx = with(density) { sheetConfig.mediumHeight.toPx() }
        val sheetPx = with(density) { viewModel.currentSheetHeight.toPx() }
        val minPaddingPx = with(density) { MapConstants.LOCATION_CENTER_MIN_PADDING_DP.dp.toPx() }
        val mediumExtraPx = with(density) { MapConstants.LOCATION_CENTER_MEDIUM_EXTRA_DP.dp.toPx() }
        val locationBottomPaddingPx =
            calculateLocationPaddingPx(
                sheetHeightPx = sheetPx,
                collapsedHeightPx = collapsedPx,
                mediumHeightPx = mediumPx,
                minPaddingPx = minPaddingPx,
                mediumWeight = MapConstants.LOCATION_CENTER_MEDIUM_WEIGHT,
                mediumExtraPx = mediumExtraPx)
        viewModel.runProgrammaticCamera {
          mapViewportState.easeTo(
              cameraOptions {
                center(Point.fromLngLat(location.longitude, location.latitude))
                zoom(16.0)
                bearing(if (location.hasBearing()) location.bearing.toDouble() else 0.0)
                padding(EdgeInsets(0.0, 0.0, locationBottomPaddingPx.toDouble(), 0.0))
              },
              animationOptions = animationOptions)
        }
      }
    }
  }

  LaunchedEffect(mapViewportState, bottomPaddingPx, edgePaddingPx) {
    viewModel.setFitCameraCallback label@{ events ->
      if (events.isEmpty()) return@label

      coroutineScope.launch {
        val points =
            events.map { event ->
              Point.fromLngLat(event.location.longitude, event.location.latitude)
            }

        val padding =
            EdgeInsets(
                edgePaddingPx.toDouble(),
                edgePaddingPx.toDouble(),
                bottomPaddingPx.toDouble(),
                edgePaddingPx.toDouble())

        val camera =
            mapViewportState.cameraForCoordinates(
                coordinates = points,
                camera = cameraOptions {},
                coordinatesPadding = padding,
                maxZoom = MAX_SEARCH_RESULTS_ZOOM,
                offset = null)

        camera.let {
          mapViewportState.easeTo(it, MapAnimationOptions.Builder().duration(600L).build())
        }
      }
    }
  }

  ObserveSheetStateForZoomUpdate(viewModel, mapViewportState)
  ObserveZoomForSheetCollapse(viewModel, mapViewportState)

  val sheetMetrics =
      rememberSheetInteractionMetrics(
          screenHeightDp = screenHeightDp, currentSheetHeight = viewModel.currentSheetHeight)

  // Get map preferences and theme from PreferencesRepository
  val context = LocalContext.current
  val preferencesRepository = remember { PreferencesRepositoryProvider.getInstance(context) }
  val themeModeString by preferencesRepository.themeModeFlow.collectAsState(initial = "system")
  val showPOIs by preferencesRepository.showPOIsFlow.collectAsState(initial = true)
  val showRoadNumbers by preferencesRepository.showRoadNumbersFlow.collectAsState(initial = true)
  val showStreetNames by preferencesRepository.showStreetNamesFlow.collectAsState(initial = true)
  val enable3DView by preferencesRepository.enable3DViewFlow.collectAsState(initial = true)

  // Monitor connectivity state for offline indicator
  val connectivityService = remember { ConnectivityServiceProvider.getInstance(context) }
  val connectivityState by
      connectivityService.connectivityState.collectAsState(
          initial = com.swent.mapin.model.network.ConnectivityState(isConnected = false))
  val isOffline = !connectivityState.isConnected

  // Track viewport center to determine if in cached region
  var viewportCenter by remember { mutableStateOf<Point?>(null) }
  LaunchedEffect(mapViewportState) {
    snapshotFlow { mapViewportState.cameraState }
        .filterNotNull()
        .debounce(300) // Debounce to avoid excessive recalculations
        .collect { cameraState -> viewportCenter = cameraState.center }
  }

  // Calculate if viewport center is within cached event radius
  val isInCachedRegion by remember {
    androidx.compose.runtime.derivedStateOf {
      val center = viewportCenter
      if (center == null) {
        false
      } else {
        val cachedEvents = (viewModel.savedEvents + viewModel.joinedEvents).distinctBy { it.uid }
        cachedEvents.any { event ->
          val distance =
              EventUtils.calculateHaversineDistance(
                  com.google.firebase.firestore.GeoPoint(center.latitude(), center.longitude()),
                  com.google.firebase.firestore.GeoPoint(
                      event.location.latitude, event.location.longitude))
          distance <= EventBasedOfflineRegionManager.DEFAULT_RADIUS_KM
        }
      }
    }
  }

  // Determine if dark theme based on app setting
  val isSystemInDark = isSystemInDarkTheme()
  val isDarkTheme =
      when (themeModeString.lowercase()) {
        "dark" -> true
        "light" -> false
        else -> isSystemInDark // "system" or default
      }
  val lightPreset = if (isDarkTheme) LightPresetValue.NIGHT else LightPresetValue.DAY
  val view = LocalView.current

  // Force white status bar icons on light-mode satellite maps for readability
  val defaultLightStatusBars = !isDarkTheme
  val desiredLightStatusBars =
      if (defaultLightStatusBars && viewModel.useSatelliteStyle) {
        false
      } else {
        defaultLightStatusBars
      }

  DisposableEffect(view, desiredLightStatusBars, defaultLightStatusBars) {
    val window = (view.context as? Activity)?.window
    val insetsController = window?.let { WindowInsetsControllerCompat(it, view) }
    insetsController?.isAppearanceLightStatusBars = desiredLightStatusBars
    onDispose { insetsController?.isAppearanceLightStatusBars = defaultLightStatusBars }
  }

  // Initialize standard style state with light preset only
  val standardStyleState = rememberStandardStyleState {
    configurationsState.apply { this.lightPreset = lightPreset }
  }

  // Update style configuration reactively when preferences change (including theme)
  LaunchedEffect(themeModeString, showPOIs, showRoadNumbers, showStreetNames, enable3DView) {
    standardStyleState.configurationsState.apply {
      this.lightPreset = lightPreset
      showPointOfInterestLabels = BooleanValue(showPOIs)
      showRoadLabels = BooleanValue(showRoadNumbers)
      showTransitLabels = BooleanValue(showStreetNames)
      show3dObjects = BooleanValue(enable3DView)
    }
  }

  // Heatmap source mirrors the ViewModel events list
  val heatmapSource =
      rememberGeoJsonSourceState(key = "events-heatmap-source") {
        data = GeoJSONData(eventsToGeoJson(viewModel.events))
      }

  LaunchedEffect(viewModel.events) {
    heatmapSource.data = GeoJSONData(eventsToGeoJson(viewModel.events))
  }

  val anchoredSheetHeight =
      if (viewModel.currentSheetHeight < sheetConfig.mediumHeight) {
        viewModel.currentSheetHeight
      } else {
        sheetConfig.mediumHeight
      }
  val controlBottomPadding = anchoredSheetHeight + 24.dp
  val chatBottomPadding = anchoredSheetHeight + 16.dp

  // Fusion d'une seule racine UI box qui contient la carte, overlays et la feuille inférieure
  Box(modifier = Modifier.fillMaxSize().testTag(UiTestTags.MAP_SCREEN)) {
    // Carte Mapbox: combine les comportements précédemment séparés
    if (renderMap) {
      MapboxLayer(
          viewModel = viewModel,
          mapViewportState = mapViewportState,
          sheetMetrics = sheetMetrics,
          controlBottomPadding = controlBottomPadding,
          standardStyleState = standardStyleState,
          heatmapSource = heatmapSource,
          isDarkTheme = isDarkTheme,
          onEventClick = { event ->
            // Conserver tous les effets attendus lors d'un clic sur un pin
            viewModel.onEventPinClicked(event)
            viewModel.setBottomSheetState(BottomSheetState.MEDIUM)
            // Propager vers le handler externe
            onEventClick(event)
          })
    }

    // Offline indicator at top-right
    OfflineIndicator(
        isOffline = isOffline,
        isInCachedRegion = isInCachedRegion,
        modifier = Modifier.align(Alignment.TopEnd).padding(top = 60.dp, end = 16.dp))

    // Download progress indicator below offline indicator
    DownloadIndicator(
        downloadingEvent = viewModel.downloadingEvent,
        downloadProgress = viewModel.downloadProgress,
        showDownloadComplete = viewModel.showDownloadComplete,
        modifier = Modifier.align(Alignment.TopEnd).padding(top = 100.dp, end = 16.dp))

    // Route info card when directions are displayed
    val directionState = viewModel.directionViewModel.directionState
    if (directionState is DirectionState.Displayed) {
      RouteInfoCard(
          routeInfo = directionState.routeInfo,
          modifier = Modifier.align(Alignment.TopCenter).padding(top = 100.dp))
    }

    // Overlays et contrôles au-dessus de la carte
    Box(
        modifier =
            Modifier.align(Alignment.BottomStart)
                .padding(start = 16.dp, bottom = chatBottomPadding)) {
          FilledIconButton(
              onClick = { onNavigateToChat() },
              shape = CircleShape,
              modifier = Modifier.size(48.dp).testTag(ChatScreenTestTags.CHAT_NAVIGATE_BUTTON),
              colors =
                  IconButtonDefaults.filledIconButtonColors(
                      containerColor = MaterialTheme.colorScheme.primary,
                      contentColor = MaterialTheme.colorScheme.onPrimary)) {
                Icon(
                    imageVector = Icons.AutoMirrored.Filled.Send,
                    contentDescription = "Go to Chats")
              }
        }

    ScrimOverlay(
        currentHeightDp = viewModel.currentSheetHeight,
        mediumHeightDp = sheetConfig.mediumHeight,
        fullHeightDp = sheetConfig.fullHeight)

    if (!renderMap) {
      Column(
          modifier =
              Modifier.align(Alignment.BottomEnd)
                  .padding(bottom = controlBottomPadding, end = 16.dp),
          verticalArrangement = Arrangement.spacedBy(12.dp),
          horizontalAlignment = Alignment.End) {
            Box(modifier = Modifier.size(48.dp)) {
              LocationButton(
                  onClick = { viewModel.onLocationButtonClick() },
                  modifier = Modifier.fillMaxSize())
            }

            MapStyleSelector(
                selectedStyle = viewModel.mapStyle,
                onStyleSelected = { style -> viewModel.setMapStyle(style) },
                modifier = Modifier.size(48.dp))
          }
    }

    // Bloque les interactions de carte quand la feuille est pleine
    ConditionalMapBlocker(bottomSheetState = viewModel.bottomSheetState)

    // BottomSheet unique : montre soit le détail d'événement soit le contenu normal
    var modalPrevState by remember { mutableStateOf<BottomSheetState?>(null) }

    BottomSheet(
        config = sheetConfig,
        currentState = viewModel.bottomSheetState,
        onStateChange = { newState -> viewModel.setBottomSheetState(newState) },
        calculateTargetState = viewModel::calculateTargetState,
        stateToHeight = viewModel::getHeightForState,
        onHeightChange = { height -> viewModel.currentSheetHeight = height },
        modifier = Modifier.align(Alignment.BottomCenter).testTag("bottomSheet")) {
          AnimatedContent(
              targetState = viewModel.selectedEvent,
              transitionSpec = {
                val direction = if (targetState != null) 1 else -1
                (fadeIn(animationSpec = tween(260)) +
                        slideInVertically(
                            animationSpec = tween(260), initialOffsetY = { direction * it / 6 }))
                    .togetherWith(
                        fadeOut(animationSpec = tween(200)) +
                            slideOutVertically(
                                animationSpec = tween(200),
                                targetOffsetY = { -direction * it / 6 }))
              },
              label = "eventSheetTransition") { selectedEvent ->
                if (selectedEvent != null) {
                  EventDetailSheet(
                      event = selectedEvent,
                      sheetState = viewModel.bottomSheetState,
                      isParticipating = viewModel.joinedEvents.any { it.uid == selectedEvent.uid },
                      // Use viewModel.savedEvents (Compose-observed state) so recomposition occurs
                      isSaved = viewModel.savedEvents.any { it.uid == selectedEvent.uid },
                      organizerName = viewModel.organizerName,
                      onJoinEvent = { viewModel.joinEvent() },
                      onUnregisterEvent = { viewModel.unregisterFromEvent() },
                      onSaveForLater = { viewModel.saveEventForLater() },
                      onUnsaveForLater = { viewModel.unsaveEventForLater() },
                      onClose = { viewModel.closeEventDetail() },
                      onShare = { viewModel.showShareDialog() },
                      onGetDirections = { viewModel.toggleDirections(selectedEvent) },
                      showDirections =
                          viewModel.directionViewModel.directionState is DirectionState.Displayed)
                } else {
                  BottomSheetContent(
                      onModalShown = { shown ->
                        if (shown) {
                          if (modalPrevState == null) modalPrevState = viewModel.bottomSheetState
                          viewModel.setBottomSheetState(BottomSheetState.COLLAPSED)
                        } else {
                          modalPrevState?.let { prev ->
                            viewModel.setBottomSheetState(prev)
                            modalPrevState = null
                          }
                        }
                      },
                      state = viewModel.bottomSheetState,
                      fullEntryKey = viewModel.fullEntryKey,
                      searchBarState =
                          SearchBarState(
                              query = viewModel.searchQuery,
                              shouldRequestFocus = viewModel.shouldFocusSearch,
                              onQueryChange = viewModel::onSearchQueryChange,
                              onTap = viewModel::onSearchTap,
                              onFocusHandled = viewModel::onSearchFocusHandled,
                              onClear = viewModel::onClearSearch,
                              onSubmit = viewModel::onSearchSubmit),
                      searchResults = viewModel.searchResults,
                      isSearchMode = viewModel.isSearchMode,
                      recentItems = viewModel.recentItems,
                      onRecentSearchClick = viewModel::applyRecentSearch,
                      onRecentEventClick = viewModel::onRecentEventClicked,
                      onClearRecentSearches = viewModel::clearRecentSearches,
                      // I will fully remove topCategories in the next PR but started
                      // with just MapScreenVm as i worked a lot on it
                      topCategories = emptyList(),
                      onCategoryClick = viewModel::applyRecentSearch,
                      currentScreen = viewModel.currentBottomSheetScreen,
                      availableEvents = viewModel.availableEvents,
                      initialMemoryEvent = viewModel.memoryFormInitialEvent,
                      onEventClick = { event ->
                        // Handle event click from search - focus pin, show details, remember
                        // search mode
                        viewModel.onEventClickedFromSearch(event)
                        onEventClick(event)
                      },
<<<<<<< HEAD
                      onEditEvent = { event ->
                        eventViewModel.selectEventToEdit(event)
                        viewModel.showEditEventForm()
                      },
                      onEditEventDone = {
                        eventViewModel.clearEventToEdit()
                        viewModel.onEditEventCancel()
                      },
                      onCreateMemoryClick = viewModel::showMemoryFormForEvent,
=======
                      onCreateMemoryClick = viewModel::showMemoryForm,
>>>>>>> 4bb55260
                      onCreateEventClick = viewModel::showAddEventForm,
                      onNavigateToFriends = onNavigateToFriends,
                      onProfileClick = onNavigateToProfile,
                      onMemorySave = viewModel::onMemorySave,
                      onMemoryCancel = viewModel::onMemoryCancel,
                      onCreateEventDone = viewModel::onAddEventCancel,
                      onTabChange = viewModel::setBottomSheetTab,
                      joinedEvents = viewModel.joinedEvents,
                      attendedEvents = viewModel.attendedEvents,
                      savedEvents = viewModel.savedEvents,
                      ownedEvents = viewModel.ownedEvents,
                      ownedLoading = viewModel.ownedEventsLoading,
                      ownedError = viewModel.ownedEventsError,
                      onRetryOwnedEvents = viewModel::loadOwnedEvents,
                      selectedTab = viewModel.selectedBottomSheetTab,
                      onTabEventClick = viewModel::onTabEventClicked,
                      avatarUrl = viewModel.avatarUrl,
                      filterViewModel = viewModel.filterViewModel,
                      onSettingsClick = onNavigateToSettings,
                      locationViewModel = remember { LocationViewModel() },
                      profileViewModel = remember { ProfileViewModel() },
                      eventViewModel = eventViewModel)
                }
              }
        }

    // Share dialog
    if (viewModel.showShareDialog && viewModel.selectedEvent != null) {
      ShareEventDialog(
          event = viewModel.selectedEvent!!, onDismiss = { viewModel.dismissShareDialog() })
    }

    // Indicateur de sauvegarde de mémoire
    if (viewModel.isSavingMemory) {
      Box(
          modifier =
              Modifier.fillMaxSize()
                  .background(Color.Black.copy(alpha = 0.5f))
                  .testTag("memoryLoadingIndicator"),
          contentAlignment = Alignment.Center) {
            CircularProgressIndicator(color = MaterialTheme.colorScheme.primary)
          }
    }

    SnackbarHost(
        hostState = snackbarHostState,
        modifier = Modifier.align(Alignment.BottomCenter).padding(bottom = 80.dp))
  }
}

/**
 * Composable that renders the Mapbox map with compass, scale bar, and event annotations.
 *
 * Handles map styling (standard vs satellite), pointer input for sheet interactions, and delegates
 * the rendering of map layers to [MapLayers].
 */
@Composable
private fun MapboxLayer(
    viewModel: MapScreenViewModel,
    mapViewportState: MapViewportState,
    sheetMetrics: SheetInteractionMetrics,
    controlBottomPadding: Dp,
    standardStyleState: StandardStyleState,
    heatmapSource: GeoJsonSourceState,
    isDarkTheme: Boolean,
    onEventClick: (Event) -> Unit
) {
  LaunchedEffect(mapViewportState) {
    snapshotFlow { mapViewportState.cameraState }
        .filterNotNull()
        .collect { cameraState ->
          val center = cameraState.center
          viewModel.updateCenteredState(center.latitude(), center.longitude())
        }
  }

  MapboxMap(
      Modifier.fillMaxSize()
          .then(
              Modifier.mapPointerInput(
                  bottomSheetState = viewModel.bottomSheetState,
                  sheetMetrics = sheetMetrics,
                  onCollapseSheet = { viewModel.setBottomSheetState(BottomSheetState.COLLAPSED) },
                  checkTouchProximity = viewModel::checkTouchProximityToSheet)),
      mapViewportState = mapViewportState,
      style = {
        if (viewModel.useSatelliteStyle) {
          MapboxStandardSatelliteStyle(styleInteractionsState = null)
        } else {
          MapboxStandardStyle(standardStyleState = standardStyleState)
        }
      },
      compass = {
        Box(modifier = Modifier.fillMaxSize()) {
          Column(
              modifier =
                  Modifier.align(Alignment.BottomEnd)
                      .padding(bottom = controlBottomPadding, end = 16.dp),
              verticalArrangement = Arrangement.spacedBy(12.dp),
              horizontalAlignment = Alignment.End) {
                Box(modifier = Modifier.size(48.dp)) { Compass() }

                Box(modifier = Modifier.size(48.dp)) {
                  LocationButton(
                      onClick = { viewModel.onLocationButtonClick() },
                      modifier = Modifier.fillMaxSize())
                }

                MapStyleSelector(
                    selectedStyle = viewModel.mapStyle,
                    onStyleSelected = { style -> viewModel.setMapStyle(style) },
                    modifier = Modifier.size(48.dp))
              }
        }
      },
      scaleBar = {
        Box(modifier = Modifier.fillMaxSize()) {
          AnimatedVisibility(
              visible = viewModel.isZooming,
              enter = fadeIn(),
              exit = fadeOut(),
              modifier = Modifier.align(Alignment.TopCenter).padding(top = 60.dp)) {
                ScaleBar()
              }
        }
      }) {
        MapLayers(
            viewModel = viewModel,
            mapViewportState = mapViewportState,
            heatmapSource = heatmapSource,
            isDarkTheme = isDarkTheme,
            onEventClick = onEventClick)
      }
}

/**
 * Renders map content including location markers, clusters, and optional heatmap.
 *
 * Switches between heatmap mode (with simple annotations) and clustering mode based on
 * [MapScreenViewModel.showHeatmap].
 *
 * Also configures the user location puck to display the device's position and bearing on the map.
 */
@SuppressLint("VisibleForTests")
@Composable
private fun MapLayers(
    viewModel: MapScreenViewModel,
    mapViewportState: MapViewportState,
    heatmapSource: GeoJsonSourceState,
    isDarkTheme: Boolean,
    onEventClick: (Event) -> Unit
) {
  val context = LocalContext.current
  val markerBitmap = remember(context) { context.drawableToBitmap(R.drawable.ic_map_marker) }

  val annotationStyle =
      remember(isDarkTheme, markerBitmap) { createAnnotationStyle(isDarkTheme, markerBitmap) }

  val annotations =
      remember(viewModel.events, annotationStyle, viewModel.selectedEvent) {
        createEventAnnotations(viewModel.events, annotationStyle, viewModel.selectedEvent?.uid)
      }

  val clusterConfig = remember { createClusterConfig() }

  if (viewModel.showHeatmap) {
    CreateHeatmapLayer(heatmapSource)
  }

  // Render direction overlay if directions are displayed
  val directionState = viewModel.directionViewModel.directionState
  if (directionState is DirectionState.Displayed) {
    DirectionOverlay(routePoints = directionState.routePoints)
  }

  // Disable clustering when a pin is selected to prevent it from being absorbed
  val shouldCluster = !viewModel.showHeatmap && viewModel.selectedEvent == null

  // Render annotations (with or without clustering)
  if (viewModel.showHeatmap || !shouldCluster) {
    // No clustering: used for heatmap mode or when a pin is selected
    PointAnnotationGroup(annotations = annotations) {
      markerBitmap?.let { iconImage = IconImage(it) }
      iconAllowOverlap = false // Enable collision detection
      textAllowOverlap = false // Enable collision detection for text
      iconIgnorePlacement = false // Respect other symbols
      textIgnorePlacement = false // Respect other symbols
      interactionsState.onClicked { annotation ->
        findEventForAnnotation(annotation, viewModel.events)?.let { event ->
          onEventClick(event)
          true
        } ?: false
      }
    }
  } else {
    // With clustering: default behavior when no pin is selected
    PointAnnotationGroup(annotations = annotations, annotationConfig = clusterConfig) {
      markerBitmap?.let { iconImage = IconImage(it) }
      iconAllowOverlap = false // Enable collision detection
      textAllowOverlap = false // Enable collision detection for text
      iconIgnorePlacement = false // Respect other symbols
      textIgnorePlacement = false // Respect other symbols
      interactionsState
          .onClicked { annotation ->
            findEventForAnnotation(annotation, viewModel.events)?.let { event ->
              onEventClick(event)
              true
            } ?: false
          }
          .onClusterClicked { clusterFeature ->
            val feature = clusterFeature.originalFeature
            val center = (feature.geometry() as? Point) ?: return@onClusterClicked false
            val currentZoom =
                mapViewportState.cameraState?.zoom ?: MapConstants.DEFAULT_ZOOM.toDouble()
            val animationOptions = MapAnimationOptions.Builder().duration(450L).build()

            mapViewportState.easeTo(
                cameraOptions {
                  center(center)
                  zoom((currentZoom + 2.0).coerceAtMost(18.0))
                },
                animationOptions = animationOptions)
            true
          }
    }
  }

  MapEffect(viewModel.hasLocationPermission) { mapView ->
    mapView.location.updateSettings {
      if (viewModel.hasLocationPermission) {
        locationPuck = createDefault2DPuck(withBearing = true)
        enabled = true
        pulsingEnabled = true
        puckBearingEnabled = true
        puckBearing = PuckBearing.HEADING
      } else {
        enabled = false
      }
    }
  }
}

internal fun calculateLocationPaddingPx(
    sheetHeightPx: Float,
    collapsedHeightPx: Float,
    mediumHeightPx: Float,
    minPaddingPx: Float,
    mediumWeight: Float,
    mediumExtraPx: Float
): Float {
  val clampedSheet = sheetHeightPx.coerceAtLeast(0f)
  val mediumThreshold = mediumHeightPx.coerceAtLeast(collapsedHeightPx)
  val mediumPaddingPx = clampedSheet * mediumWeight + mediumExtraPx
  return if (clampedSheet >= mediumThreshold) mediumPaddingPx else minPaddingPx
}<|MERGE_RESOLUTION|>--- conflicted
+++ resolved
@@ -580,7 +580,6 @@
                         viewModel.onEventClickedFromSearch(event)
                         onEventClick(event)
                       },
-<<<<<<< HEAD
                       onEditEvent = { event ->
                         eventViewModel.selectEventToEdit(event)
                         viewModel.showEditEventForm()
@@ -589,10 +588,7 @@
                         eventViewModel.clearEventToEdit()
                         viewModel.onEditEventCancel()
                       },
-                      onCreateMemoryClick = viewModel::showMemoryFormForEvent,
-=======
                       onCreateMemoryClick = viewModel::showMemoryForm,
->>>>>>> 4bb55260
                       onCreateEventClick = viewModel::showAddEventForm,
                       onNavigateToFriends = onNavigateToFriends,
                       onProfileClick = onNavigateToProfile,
