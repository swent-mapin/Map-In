package com.swent.mapin.ui.map

import android.annotation.SuppressLint
import android.content.Context
import android.graphics.Bitmap
import android.graphics.Canvas
import androidx.annotation.DrawableRes
import androidx.appcompat.content.res.AppCompatResources
import androidx.compose.animation.AnimatedVisibility
import androidx.compose.animation.fadeIn
import androidx.compose.animation.fadeOut
import androidx.compose.foundation.background
import androidx.compose.foundation.isSystemInDarkTheme
import androidx.compose.foundation.layout.Box
import androidx.compose.foundation.layout.fillMaxSize
import androidx.compose.foundation.layout.fillMaxWidth
import androidx.compose.foundation.layout.height
import androidx.compose.foundation.layout.padding
import androidx.compose.material3.CircularProgressIndicator
import androidx.compose.material3.FloatingActionButton
import androidx.compose.material3.Icon
import androidx.compose.material3.MaterialTheme
import androidx.compose.material3.SnackbarHost
import androidx.compose.material3.SnackbarHostState
import androidx.compose.runtime.Composable
import androidx.compose.runtime.LaunchedEffect
import androidx.compose.runtime.remember
import androidx.compose.runtime.snapshotFlow
import androidx.compose.ui.Alignment
import androidx.compose.ui.Modifier
import androidx.compose.ui.graphics.Brush
import androidx.compose.ui.graphics.Color
import androidx.compose.ui.graphics.toArgb
import androidx.compose.ui.input.pointer.PointerEventType
import androidx.compose.ui.input.pointer.pointerInput
import androidx.compose.ui.platform.LocalConfiguration
import androidx.compose.ui.platform.LocalContext
import androidx.compose.ui.platform.LocalDensity
import androidx.compose.ui.platform.testTag
import androidx.compose.ui.res.painterResource
import androidx.compose.ui.unit.Dp
import androidx.compose.ui.unit.dp
import androidx.core.graphics.createBitmap
import com.google.gson.JsonPrimitive
import com.mapbox.geojson.Point
import com.mapbox.maps.MapboxDelicateApi
import com.mapbox.maps.dsl.cameraOptions
import com.mapbox.maps.extension.compose.MapboxMap
import com.mapbox.maps.extension.compose.animation.viewport.MapViewportState
import com.mapbox.maps.extension.compose.animation.viewport.rememberMapViewportState
import com.mapbox.maps.extension.compose.annotation.IconImage
import com.mapbox.maps.extension.compose.annotation.generated.PointAnnotationGroup
import com.mapbox.maps.extension.compose.style.BooleanValue
import com.mapbox.maps.extension.compose.style.ColorValue
import com.mapbox.maps.extension.compose.style.DoubleValue
import com.mapbox.maps.extension.compose.style.LongValue
import com.mapbox.maps.extension.compose.style.layers.generated.HeatmapLayer
import com.mapbox.maps.extension.compose.style.sources.GeoJSONData
import com.mapbox.maps.extension.compose.style.sources.generated.GeoJsonSourceState
import com.mapbox.maps.extension.compose.style.sources.generated.rememberGeoJsonSourceState
import com.mapbox.maps.extension.compose.style.standard.LightPresetValue
import com.mapbox.maps.extension.compose.style.standard.MapboxStandardSatelliteStyle
import com.mapbox.maps.extension.compose.style.standard.MapboxStandardStyle
import com.mapbox.maps.extension.compose.style.standard.StandardStyleState
import com.mapbox.maps.extension.compose.style.standard.rememberStandardStyleState
import com.mapbox.maps.extension.style.expressions.dsl.generated.interpolate
import com.mapbox.maps.extension.style.layers.properties.generated.IconAnchor
import com.mapbox.maps.extension.style.layers.properties.generated.TextAnchor
import com.mapbox.maps.plugin.animation.MapAnimationOptions
import com.mapbox.maps.plugin.annotation.AnnotationConfig
import com.mapbox.maps.plugin.annotation.AnnotationSourceOptions
import com.mapbox.maps.plugin.annotation.ClusterOptions
import com.mapbox.maps.plugin.annotation.generated.PointAnnotationOptions
import com.swent.mapin.R
import com.swent.mapin.model.event.Event
import com.swent.mapin.testing.UiTestTags
import com.swent.mapin.ui.components.BottomSheet
import com.swent.mapin.ui.components.BottomSheetConfig
import kotlinx.coroutines.flow.distinctUntilChanged
import kotlinx.coroutines.flow.filterNotNull

/** Map screen that layers Mapbox content with a bottom sheet driven by MapScreenViewModel. */
@OptIn(MapboxDelicateApi::class)
@Composable
fun MapScreen(
    onEventClick: (Event) -> Unit = {},
    renderMap: Boolean = true,
    onNavigateToProfile: () -> Unit = {}
) {
  val screenHeightDp = LocalConfiguration.current.screenHeightDp.dp
  // Bottom sheet heights scale with the current device size
  val sheetConfig =
      BottomSheetConfig(
          collapsedHeight = MapConstants.COLLAPSED_HEIGHT,
          mediumHeight = MapConstants.MEDIUM_HEIGHT,
          fullHeight = screenHeightDp * MapConstants.FULL_HEIGHT_PERCENTAGE)

  val viewModel = rememberMapScreenViewModel(sheetConfig)
  val snackbarHostState = remember { SnackbarHostState() }

  LaunchedEffect(viewModel.errorMessage) {
    viewModel.errorMessage?.let { message ->
      snackbarHostState.showSnackbar(message)
      viewModel.clearError()
    }
  }

  // Start the camera centered on the default campus view
  val mapViewportState = rememberMapViewportState {
    setCameraOptions {
      zoom(MapConstants.DEFAULT_ZOOM.toDouble())
      center(Point.fromLngLat(MapConstants.DEFAULT_LONGITUDE, MapConstants.DEFAULT_LATITUDE))
      pitch(0.0)
      bearing(0.0)
    }
  }

  // Setup camera centering callback
  val screenHeightDpValue = screenHeightDp.value
  LaunchedEffect(Unit) {
    viewModel.onCenterCamera = { event ->
      val animationOptions = MapAnimationOptions.Builder().duration(500L).build()
      val currentZoom = mapViewportState.cameraState?.zoom ?: MapConstants.DEFAULT_ZOOM.toDouble()
      val targetZoom = if (currentZoom < 14.0) 15.0 else currentZoom

      val offsetPixels = (screenHeightDpValue * 0.25) / 2

      mapViewportState.easeTo(
          cameraOptions {
            center(Point.fromLngLat(event.location.longitude, event.location.latitude))
            zoom(targetZoom)
            padding(com.mapbox.maps.EdgeInsets(0.0, 0.0, offsetPixels * 2, 0.0))
          },
          animationOptions = animationOptions)
    }
  }

  ObserveSheetStateForZoomUpdate(viewModel, mapViewportState)
  ObserveZoomForSheetCollapse(viewModel, mapViewportState)

  val sheetMetrics =
      rememberSheetInteractionMetrics(
          screenHeightDp = screenHeightDp, currentSheetHeight = viewModel.currentSheetHeight)

  val isDarkTheme = isSystemInDarkTheme()
  val lightPreset = if (isDarkTheme) LightPresetValue.NIGHT else LightPresetValue.DAY

  // Adjust POI labels alongside our custom annotations
  val standardStyleState = rememberStandardStyleState {
    configurationsState.apply {
      this.lightPreset = lightPreset
      showPointOfInterestLabels = BooleanValue(true) // turn off if needed
    }
  }

  // Heatmap source mirrors the ViewModel events list
  val heatmapSource =
      rememberGeoJsonSourceState(key = "events-heatmap-source") {
        data = GeoJSONData(eventsToGeoJson(viewModel.events))
      }

  LaunchedEffect(viewModel.events) {
    heatmapSource.data = GeoJSONData(eventsToGeoJson(viewModel.events))
  }

  Box(modifier = Modifier.fillMaxSize().testTag(UiTestTags.MAP_SCREEN)) {
    if (renderMap) {
      MapboxLayer(
          viewModel = viewModel,
          mapViewportState = mapViewportState,
          sheetMetrics = sheetMetrics,
          standardStyleState = standardStyleState,
          heatmapSource = heatmapSource,
          isDarkTheme = isDarkTheme,
          onEventClick = { event -> viewModel.onEventPinClicked(event) })
    }

    TopGradient()

    ScrimOverlay(
        currentHeightDp = viewModel.currentSheetHeight,
        mediumHeightDp = sheetConfig.mediumHeight,
        fullHeightDp = sheetConfig.fullHeight)

    MapStyleSelector(
        selectedStyle = viewModel.mapStyle,
        onStyleSelected = { style -> viewModel.setMapStyle(style) },
        modifier =
            Modifier.align(Alignment.BottomEnd)
                .padding(bottom = sheetConfig.collapsedHeight + 24.dp, end = 16.dp))

    // Block map gestures when the sheet is in focus
    ConditionalMapBlocker(bottomSheetState = viewModel.bottomSheetState)

    // Profile button in top-right corner
    Box(modifier = Modifier.align(Alignment.TopEnd).padding(top = 48.dp, end = 16.dp)) {
      ProfileButton(onClick = onNavigateToProfile)
    }

    BottomSheet(
        config = sheetConfig,
        currentState = viewModel.bottomSheetState,
        onStateChange = { newState -> viewModel.setBottomSheetState(newState) },
        calculateTargetState = viewModel::calculateTargetState,
        stateToHeight = viewModel::getHeightForState,
        onHeightChange = { height -> viewModel.currentSheetHeight = height },
        modifier = Modifier.align(Alignment.BottomCenter).testTag("bottomSheet")) {
<<<<<<< HEAD
          // Show event detail if an event is selected, otherwise show regular content
          if (viewModel.selectedEvent != null) {
            EventDetailSheet(
                event = viewModel.selectedEvent!!,
                sheetState = viewModel.bottomSheetState,
                isParticipating = viewModel.isUserParticipating(),
                organizerName = viewModel.organizerName,
                onJoinEvent = { viewModel.joinEvent() },
                onUnregisterEvent = { viewModel.unregisterFromEvent() },
                onSaveForLater = { viewModel.saveEventForLater() },
                onClose = { viewModel.closeEventDetail() },
                onShare = { viewModel.showShareDialog() })
          } else {
            BottomSheetContent(
                state = viewModel.bottomSheetState,
                fullEntryKey = viewModel.fullEntryKey,
                searchBarState =
                    SearchBarState(
                        query = viewModel.searchQuery,
                        shouldRequestFocus = viewModel.shouldFocusSearch,
                        onQueryChange = viewModel::onSearchQueryChange,
                        onTap = viewModel::onSearchTap,
                        onFocusHandled = viewModel::onSearchFocusHandled),
                showMemoryForm = viewModel.showMemoryForm,
                availableEvents = viewModel.availableEvents,
                joinedEvents = viewModel.joinedEvents,
                selectedTab = viewModel.selectedBottomSheetTab,
                onCreateMemoryClick = viewModel::showMemoryForm,
                onMemorySave = viewModel::onMemorySave,
                onMemoryCancel = viewModel::onMemoryCancel,
                onTabChange = viewModel::setBottomSheetTab,
                onJoinedEventClick = viewModel::onJoinedEventClicked)
          }
=======
          BottomSheetContent(
              state = viewModel.bottomSheetState,
              fullEntryKey = viewModel.fullEntryKey,
              searchBarState =
                  SearchBarState(
                      query = viewModel.searchQuery,
                      shouldRequestFocus = viewModel.shouldFocusSearch,
                      onQueryChange = viewModel::onSearchQueryChange,
                      onTap = viewModel::onSearchTap,
                      onFocusHandled = viewModel::onSearchFocusHandled),
              showMemoryForm = viewModel.showMemoryForm,
              availableEvents = viewModel.availableEvents,
              topTags = viewModel.topTags,
              selectedTags = viewModel.selectedTags,
              onTagClick = viewModel::toggleTagSelection,
              onCreateMemoryClick = viewModel::showMemoryForm,
              onMemorySave = viewModel::onMemorySave,
              onMemoryCancel = viewModel::onMemoryCancel)
>>>>>>> e0e6596a
        }

    // Share dialog
    if (viewModel.showShareDialog && viewModel.selectedEvent != null) {
      ShareEventDialog(
          event = viewModel.selectedEvent!!, onDismiss = { viewModel.dismissShareDialog() })
    }

    if (viewModel.isSavingMemory) {
      Box(
          modifier =
              Modifier.fillMaxSize()
                  .background(Color.Black.copy(alpha = 0.5f))
                  .testTag("memoryLoadingIndicator"),
          contentAlignment = Alignment.Center) {
            CircularProgressIndicator(color = MaterialTheme.colorScheme.primary)
          }
    }

    SnackbarHost(
        hostState = snackbarHostState,
        modifier = Modifier.align(Alignment.BottomCenter).padding(bottom = 80.dp))
  }
}

/**
 * Composable that renders the Mapbox map with compass, scale bar, and event annotations.
 *
 * Handles map styling (standard vs satellite), pointer input for sheet interactions, and delegates
 * the rendering of map layers to [MapLayers].
 */
@Composable
private fun MapboxLayer(
    viewModel: MapScreenViewModel,
    mapViewportState: MapViewportState,
    sheetMetrics: SheetInteractionMetrics,
    standardStyleState: StandardStyleState,
    heatmapSource: GeoJsonSourceState,
    isDarkTheme: Boolean,
    onEventClick: (Event) -> Unit
) {
  MapboxMap(
      Modifier.fillMaxSize()
          .then(
              Modifier.mapPointerInput(
                  bottomSheetState = viewModel.bottomSheetState,
                  sheetMetrics = sheetMetrics,
                  onCollapseSheet = { viewModel.setBottomSheetState(BottomSheetState.COLLAPSED) },
                  checkTouchProximity = viewModel::checkTouchProximityToSheet)),
      mapViewportState = mapViewportState,
      style = {
        if (viewModel.useSatelliteStyle) {
          MapboxStandardSatelliteStyle(styleInteractionsState = null)
        } else {
          MapboxStandardStyle(standardStyleState = standardStyleState)
        }
      },
      compass = {
        Box(modifier = Modifier.fillMaxSize()) {
          Compass(
              modifier =
                  Modifier.align(Alignment.BottomEnd)
                      .padding(bottom = MapConstants.COLLAPSED_HEIGHT + 96.dp, end = 16.dp))
        }
      },
      scaleBar = {
        Box(modifier = Modifier.fillMaxSize()) {
          AnimatedVisibility(
              visible = viewModel.isZooming,
              enter = fadeIn(),
              exit = fadeOut(),
              modifier = Modifier.align(Alignment.TopCenter).padding(top = 60.dp)) {
                ScaleBar()
              }
        }
      }) {
        MapLayers(
            viewModel = viewModel,
            mapViewportState = mapViewportState,
            heatmapSource = heatmapSource,
            isDarkTheme = isDarkTheme,
            onEventClick = onEventClick)
      }
}

/**
 * Renders map content including location markers, clusters, and optional heatmap.
 *
 * Switches between heatmap mode (with simple annotations) and clustering mode based on
 * [MapScreenViewModel.showHeatmap].
 */
@Composable
private fun MapLayers(
    viewModel: MapScreenViewModel,
    mapViewportState: MapViewportState,
    heatmapSource: GeoJsonSourceState,
    isDarkTheme: Boolean,
    onEventClick: (Event) -> Unit
) {
  val context = LocalContext.current
  val markerBitmap = remember(context) { context.drawableToBitmap(R.drawable.ic_map_marker) }

  val annotationStyle =
      remember(isDarkTheme, markerBitmap) { createAnnotationStyle(isDarkTheme, markerBitmap) }

  // Recréer les annotations quand l'événement sélectionné change
  val annotations =
      remember(viewModel.events, viewModel.selectedEvent, annotationStyle) {
        createEventAnnotations(viewModel.events, annotationStyle, viewModel.selectedEvent?.uid)
      }

  val clusterConfig = remember { createClusterConfig() }

  // Render heatmap layer when enabled
  if (viewModel.showHeatmap) {
    CreateHeatmapLayer(heatmapSource)
  }

  // Render annotations (with or without clustering)
  if (viewModel.showHeatmap) {
    PointAnnotationGroup(annotations = annotations) {
      markerBitmap?.let { iconImage = IconImage(it) }
      interactionsState.onClicked { annotation ->
        findEventForAnnotation(annotation, viewModel.events)?.let { event ->
          onEventClick(event)
          true
        } ?: false
      }
    }
  } else {
    PointAnnotationGroup(annotations = annotations, annotationConfig = clusterConfig) {
      markerBitmap?.let { iconImage = IconImage(it) }
      interactionsState
          .onClicked { annotation ->
            findEventForAnnotation(annotation, viewModel.events)?.let { event ->
              onEventClick(event)
              true
            } ?: false
          }
          .onClusterClicked { clusterFeature ->
            val feature = clusterFeature.originalFeature
            val center = (feature.geometry() as? Point) ?: return@onClusterClicked false
            val currentZoom =
                mapViewportState.cameraState?.zoom ?: MapConstants.DEFAULT_ZOOM.toDouble()
            val animationOptions = MapAnimationOptions.Builder().duration(450L).build()

            mapViewportState.easeTo(
                cameraOptions {
                  center(center)
                  zoom((currentZoom + 2.0).coerceAtMost(18.0))
                },
                animationOptions = animationOptions)
            true
          }
    }
  }
}

/** Top gradient overlay for better visibility of status bar icons on map */
@Composable
private fun TopGradient() {
  Box(
      modifier =
          Modifier.fillMaxWidth()
              .height(100.dp)
              .background(
                  brush =
                      Brush.verticalGradient(
                          colors = listOf(Color.Black.copy(alpha = 0.3f), Color.Transparent))))
}

/** Scrim that fades in once the sheet passes MEDIUM, dimming the map underneath. */
@Composable
private fun ScrimOverlay(currentHeightDp: Dp, mediumHeightDp: Dp, fullHeightDp: Dp) {
  val opacity =
      if (currentHeightDp >= mediumHeightDp) {
        val progress =
            ((currentHeightDp - mediumHeightDp) / (fullHeightDp - mediumHeightDp)).coerceIn(0f, 1f)
        progress * MapConstants.MAX_SCRIM_ALPHA
      } else {
        0f
      }

  Box(
      modifier =
          Modifier.fillMaxSize()
              .testTag("scrimOverlay")
              .background(Color.Black.copy(alpha = opacity)))
}

/** Transparent overlay that consumes all map gestures while the sheet is fully expanded. */
@SuppressLint("ReturnFromAwaitPointerEventScope")
@Composable
private fun MapInteractionBlocker() {
  Box(
      modifier =
          Modifier.fillMaxSize().testTag("mapInteractionBlocker").pointerInput(Unit) {
            awaitPointerEventScope {
              while (true) {
                val event = awaitPointerEvent()
                event.changes.forEach { pointerInputChange -> pointerInputChange.consume() }
              }
            }
          })
}

/**
 * Data class holding metrics for sheet interaction calculations.
 *
 * @property densityDpi Screen density in DPI for touch proximity calculations
 * @property sheetTopPx Current top position of the bottom sheet in pixels
 */
private data class SheetInteractionMetrics(val densityDpi: Int, val sheetTopPx: Float)

/**
 * Calculates and remembers sheet interaction metrics based on screen dimensions.
 *
 * Converts dp values to pixels and computes the sheet's top position for touch detection.
 */
@Composable
private fun rememberSheetInteractionMetrics(
    screenHeightDp: Dp,
    currentSheetHeight: Dp
): SheetInteractionMetrics {
  val density = LocalDensity.current
  val densityFactor = density.density
  val densityDpi = remember(densityFactor) { (densityFactor * 160).toInt() }
  val screenHeightPx =
      remember(screenHeightDp, densityFactor) { screenHeightDp.value * densityFactor }
  val sheetTopPx =
      remember(screenHeightPx, currentSheetHeight, densityFactor) {
        screenHeightPx - (currentSheetHeight.value * densityFactor)
      }
  return remember(densityDpi, sheetTopPx) { SheetInteractionMetrics(densityDpi, sheetTopPx) }
}

/** Pointer modifier that collapses the sheet when touches originate near its top edge. */
private fun Modifier.mapPointerInput(
    bottomSheetState: BottomSheetState,
    sheetMetrics: SheetInteractionMetrics,
    onCollapseSheet: () -> Unit,
    checkTouchProximity: (Float, Float, Int) -> Boolean
) =
    this.pointerInput(bottomSheetState, sheetMetrics) {
      awaitPointerEventScope {
        while (true) {
          val event = awaitPointerEvent()
          if (event.type == PointerEventType.Move) {
            event.changes.firstOrNull()?.let { change ->
              val touchY = change.position.y
              if (checkTouchProximity(touchY, sheetMetrics.sheetTopPx, sheetMetrics.densityDpi)) {
                onCollapseSheet()
              }
            }
          }
        }
      }
    }

/** Updates the zoom baseline whenever the sheet settles in MEDIUM. */
@Composable
private fun ObserveSheetStateForZoomUpdate(
    viewModel: MapScreenViewModel,
    mapViewportState: MapViewportState
) {
  LaunchedEffect(viewModel.bottomSheetState, mapViewportState) {
    if (viewModel.bottomSheetState == BottomSheetState.MEDIUM) {
      mapViewportState.cameraState?.let { viewModel.updateMediumReferenceZoom(it.zoom.toFloat()) }
    }
  }
}

/** Collapses the sheet after zoom interactions and keeps zoom state in sync. */
@Composable
private fun ObserveZoomForSheetCollapse(
    viewModel: MapScreenViewModel,
    mapViewportState: MapViewportState
) {
  LaunchedEffect(mapViewportState) {
    snapshotFlow { mapViewportState.cameraState?.zoom?.toFloat() ?: 0f }
        .filterNotNull()
        .distinctUntilChanged()
        .collect { z ->
          viewModel.onZoomChange(z)

          if (viewModel.checkZoomInteraction(z)) {
            viewModel.setBottomSheetState(BottomSheetState.COLLAPSED)
          }
        }
  }
}

/**
 * Conditionally renders a map interaction blocker when the sheet is fully expanded.
 *
 * Prevents map gestures from interfering with sheet content interaction.
 */
@Composable
private fun ConditionalMapBlocker(bottomSheetState: BottomSheetState) {
  if (bottomSheetState == BottomSheetState.FULL) {
    MapInteractionBlocker()
  }
}

/**
 * Converts a drawable resource to a Bitmap for use in map annotations.
 *
 * @param drawableResId Resource ID of the drawable to convert
 * @return Bitmap representation of the drawable, or null if conversion fails
 */
private fun Context.drawableToBitmap(@DrawableRes drawableResId: Int): Bitmap? {
  val drawable = AppCompatResources.getDrawable(this, drawableResId) ?: return null
  val width = if (drawable.intrinsicWidth > 0) drawable.intrinsicWidth else 1
  val height = if (drawable.intrinsicHeight > 0) drawable.intrinsicHeight else 1
  val bitmap = createBitmap(width, height)
  val canvas = Canvas(bitmap)
  drawable.setBounds(0, 0, canvas.width, canvas.height)
  drawable.draw(canvas)
  return bitmap
}

/**
 * Holds styling information for map annotations.
 *
 * @property textColorInt Text color for annotation labels (ARGB integer)
 * @property haloColorInt Halo color for text outline (ARGB integer)
 * @property markerBitmap Optional bitmap for the marker icon
 */
private data class AnnotationStyle(
    val textColorInt: Int,
    val haloColorInt: Int,
    val markerBitmap: Bitmap?
)

/**
 * Creates annotation styling based on current theme.
 *
 * @param isDarkTheme Whether dark theme is active
 * @param markerBitmap Optional bitmap for marker icon
 * @return AnnotationStyle with theme-appropriate colors
 */
private fun createAnnotationStyle(isDarkTheme: Boolean, markerBitmap: Bitmap?): AnnotationStyle {
  val textColor = if (isDarkTheme) Color.White else Color.Black
  val haloColor =
      if (isDarkTheme) {
        Color.Black.copy(alpha = 0.8f)
      } else {
        Color.White.copy(alpha = 0.85f)
      }

  return AnnotationStyle(
      textColorInt = textColor.toArgb(),
      haloColorInt = haloColor.toArgb(),
      markerBitmap = markerBitmap)
}

/**
 * Converts a list of events to Mapbox point annotation options.
 *
 * Each annotation includes position, icon, label, and custom styling. The index is stored as data
 * for later retrieval. Selected event pins are enlarged.
 *
 * @param events List of events to convert
 * @param style Styling to apply to annotations
 * @param selectedEventId UID of the currently selected event (if any)
 * @return List of configured PointAnnotationOptions
 */
private fun createEventAnnotations(
    events: List<Event>,
    style: AnnotationStyle,
    selectedEventId: String? = null
): List<PointAnnotationOptions> {
  return events.mapIndexed { index, event ->
    val isSelected = event.uid == selectedEventId
    val iconSize = if (isSelected) 1.5 else 1.0 // 50% larger when selected

    PointAnnotationOptions()
        .withPoint(Point.fromLngLat(event.location.longitude, event.location.latitude))
        .apply { style.markerBitmap?.let { withIconImage(it) } }
        .withIconSize(iconSize)
        .withIconAnchor(IconAnchor.BOTTOM)
        .withTextAnchor(TextAnchor.TOP)
        .withTextOffset(listOf(0.0, 0.5))
        .withTextSize(if (isSelected) 16.0 else 14.0)
        .withTextColor(style.textColorInt)
        .withTextHaloColor(style.haloColorInt)
        .withTextHaloWidth(1.5)
        .withTextField(event.title)
        .withData(JsonPrimitive(index))
  }
}

/**
 * Creates clustering configuration for location annotations.
 *
 * Uses blue gradient colors for cluster sizes and enables touch interaction.
 *
 * @return AnnotationConfig with clustering enabled
 */
private fun createClusterConfig(): AnnotationConfig {
  val clusterColorLevels =
      listOf(
          0 to Color(0xFF64B5F6).toArgb(),
          25 to Color(0xFF1E88E5).toArgb(),
          50 to Color(0xFF0D47A1).toArgb())

  return AnnotationConfig(
      annotationSourceOptions =
          AnnotationSourceOptions(
              clusterOptions =
                  ClusterOptions(
                      clusterRadius = 60L,
                      colorLevels = clusterColorLevels,
                      textColor = Color.White.toArgb(),
                      textSize = 12.0)))
}

/**
 * Finds the Event associated with a clicked annotation.
 *
 * First tries to match by stored index data, then falls back to coordinate comparison.
 *
 * @param annotation The clicked point annotation
 * @param events List of all events
 * @return Matching Event or null if not found
 */
private fun findEventForAnnotation(
    annotation: com.mapbox.maps.plugin.annotation.generated.PointAnnotation,
    events: List<Event>
): Event? {
  val index = annotation.getData()?.takeIf { it.isJsonPrimitive }?.asInt
  return index?.let { events.getOrNull(it) }
      ?: events.firstOrNull { event ->
        val point = annotation.point
        event.location.latitude == point.latitude() && event.location.longitude == point.longitude()
      }
}

/**
 * Renders a heatmap layer showing location density.
 *
 * Uses interpolated colors, radius, and weight based on zoom level and location data.
 *
 * @param heatmapSource GeoJSON source containing location data
 */
@Composable
private fun CreateHeatmapLayer(heatmapSource: GeoJsonSourceState) {
  HeatmapLayer(sourceState = heatmapSource, layerId = "locations-heatmap") {
    maxZoom = LongValue(18L)
    heatmapOpacity = DoubleValue(0.65)
    heatmapRadius =
        DoubleValue(
            interpolate {
              linear()
              zoom()
              stop {
                literal(0.0)
                literal(18.0)
              }
              stop {
                literal(14.0)
                literal(32.0)
              }
              stop {
                literal(22.0)
                literal(48.0)
              }
            })
    heatmapWeight =
        DoubleValue(
            interpolate {
              linear()
              get { literal("weight") }
              stop {
                literal(0.0)
                literal(0.0)
              }
              stop {
                literal(5.0)
                literal(0.4)
              }
              stop {
                literal(25.0)
                literal(0.8)
              }
              stop {
                literal(100.0)
                literal(1.0)
              }
            })
    heatmapColor =
        ColorValue(
            interpolate {
              linear()
              heatmapDensity()
              MapConstants.HeatmapColors.COLOR_STOPS.forEach { (position, color) ->
                stop {
                  literal(position)
                  if (color.a == 0.0) {
                    rgba(color.r, color.g, color.b, color.a)
                  } else {
                    rgb(color.r, color.g, color.b)
                  }
                }
              }
            })
  }
}

/** Profile button for navigating to user profile screen. */
@Composable
private fun ProfileButton(onClick: () -> Unit) {
  FloatingActionButton(
      onClick = onClick,
      modifier = Modifier.testTag("profileButton"),
      containerColor = MaterialTheme.colorScheme.primaryContainer) {
        Icon(
            painter = painterResource(id = android.R.drawable.ic_menu_myplaces),
            contentDescription = "Profile",
            tint = MaterialTheme.colorScheme.onPrimaryContainer)
      }
}<|MERGE_RESOLUTION|>--- conflicted
+++ resolved
@@ -205,7 +205,6 @@
         stateToHeight = viewModel::getHeightForState,
         onHeightChange = { height -> viewModel.currentSheetHeight = height },
         modifier = Modifier.align(Alignment.BottomCenter).testTag("bottomSheet")) {
-<<<<<<< HEAD
           // Show event detail if an event is selected, otherwise show regular content
           if (viewModel.selectedEvent != null) {
             EventDetailSheet(
@@ -231,6 +230,9 @@
                         onFocusHandled = viewModel::onSearchFocusHandled),
                 showMemoryForm = viewModel.showMemoryForm,
                 availableEvents = viewModel.availableEvents,
+                topTags = viewModel.topTags,
+                selectedTags = viewModel.selectedTags,
+                onTagClick = viewModel::toggleTagSelection,
                 joinedEvents = viewModel.joinedEvents,
                 selectedTab = viewModel.selectedBottomSheetTab,
                 onCreateMemoryClick = viewModel::showMemoryForm,
@@ -239,26 +241,6 @@
                 onTabChange = viewModel::setBottomSheetTab,
                 onJoinedEventClick = viewModel::onJoinedEventClicked)
           }
-=======
-          BottomSheetContent(
-              state = viewModel.bottomSheetState,
-              fullEntryKey = viewModel.fullEntryKey,
-              searchBarState =
-                  SearchBarState(
-                      query = viewModel.searchQuery,
-                      shouldRequestFocus = viewModel.shouldFocusSearch,
-                      onQueryChange = viewModel::onSearchQueryChange,
-                      onTap = viewModel::onSearchTap,
-                      onFocusHandled = viewModel::onSearchFocusHandled),
-              showMemoryForm = viewModel.showMemoryForm,
-              availableEvents = viewModel.availableEvents,
-              topTags = viewModel.topTags,
-              selectedTags = viewModel.selectedTags,
-              onTagClick = viewModel::toggleTagSelection,
-              onCreateMemoryClick = viewModel::showMemoryForm,
-              onMemorySave = viewModel::onMemorySave,
-              onMemoryCancel = viewModel::onMemoryCancel)
->>>>>>> e0e6596a
         }
 
     // Share dialog
