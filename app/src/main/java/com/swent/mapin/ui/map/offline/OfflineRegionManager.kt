package com.swent.mapin.ui.map.offline

import android.util.Log
import com.mapbox.common.Cancelable
import com.mapbox.common.NetworkRestriction
import com.mapbox.common.TileRegionLoadOptions
import com.mapbox.common.TileStore
import com.mapbox.geojson.Point
import com.mapbox.geojson.Polygon
import com.mapbox.maps.OfflineManager
import com.mapbox.maps.Style
import com.mapbox.maps.TilesetDescriptorOptions
import kotlinx.coroutines.flow.first

/**
 * Manager for downloading and caching offline map regions.
 *
 * Coordinates automatic tile downloads for viewed map areas when the device is online. Downloads
 * are triggered asynchronously based on viewport changes and connectivity state.
 *
 * @property tileStore The TileStore instance for managing cached tiles
 * @property connectivityProvider Provider for checking network connectivity
 * @property offlineManager Mapbox OfflineManager for creating tileset descriptors
 */
class OfflineRegionManager(
    private val tileStore: TileStore,
    private val connectivityProvider: () -> kotlinx.coroutines.flow.Flow<Boolean>,
    private val offlineManager: OfflineManager = OfflineManager()
) {

  companion object {
    private const val TAG = "OfflineRegionManager"
    private const val MIN_ZOOM = 0
    private const val MAX_ZOOM = 16
    private const val TILE_REGION_ID_PREFIX = "region_"
  }

  private var currentDownload: Cancelable? = null

  /**
   * Downloads tiles for the specified geographic bounds.
   *
   * Only triggers download if device is online. If a download is already in progress, it will be
   * canceled before starting the new download.
   *
   * @param bounds The geographic bounds to download tiles for
   * @param styleUri The map style URI to download tiles for
   * @param onProgress Callback for download progress updates (0.0 to 1.0)
   * @param onComplete Callback invoked when download completes or fails
   */
  suspend fun downloadRegion(
      bounds: CoordinateBounds,
      styleUri: String = Style.STANDARD,
      onProgress: (Float) -> Unit = {},
      onComplete: (Result<Unit>) -> Unit = {}
  ) {
    // Check connectivity
    val isConnected =
        try {
          connectivityProvider().first()
        } catch (e: Exception) {
          Log.e(TAG, "Failed to check connectivity", e)
          onComplete(Result.failure(e))
          return
        }

    if (!isConnected) {
      Log.d(TAG, "Device offline, skipping download")
      onComplete(Result.failure(IllegalStateException("Device is offline")))
      return
    }

    // Cancel any existing download and clear state to prevent stale callbacks
    currentDownload?.cancel()
    currentDownload = null

    try {
      // Create tileset descriptor
      val tilesetDescriptor =
          offlineManager.createTilesetDescriptor(
              TilesetDescriptorOptions.Builder()
                  .styleURI(styleUri)
                  .minZoom(MIN_ZOOM.toByte())
                  .maxZoom(MAX_ZOOM.toByte())
                  .build())

      // Convert bounds to Polygon geometry
      val geometry = bounds.toPolygon()

      // Configure tile region options
      val tileRegionId = generateRegionId(bounds)
      val loadOptions =
          TileRegionLoadOptions.Builder()
              .geometry(geometry)
              .descriptors(listOf(tilesetDescriptor))
              .acceptExpired(false)
              .networkRestriction(NetworkRestriction.NONE)
              .build()

      // Start download
      currentDownload =
          tileStore.loadTileRegion(
              tileRegionId,
              loadOptions,
              { progress ->
                // Progress callback
                val completedResources = progress.completedResourceCount
                val requiredResources = progress.requiredResourceCount
                if (requiredResources > 0) {
                  val progressPercent = completedResources.toFloat() / requiredResources
                  onProgress(progressPercent)
                }
              }) { expected ->
                currentDownload = null
                if (expected.isValue) {
                  Log.d(TAG, "Region download completed: $tileRegionId")
                  onComplete(Result.success(Unit))
                } else {
                  expected.error?.let { error ->
                    Log.e(TAG, "Region download failed: ${error.message}", null)
                    onComplete(Result.failure(Exception(error.message)))
                  }
                }
              }

      Log.d(TAG, "Started download for region: $tileRegionId")
    } catch (e: Exception) {
      Log.e(TAG, "Failed to start region download", e)
      currentDownload = null
      onComplete(Result.failure(e))
    }
  }

  /**
   * Cancels any active download and clears internal state.
   *
   * Should be called when the owning component (e.g., ViewModel) is being destroyed to prevent
   * leaking work or keeping network resources alive.
   */
  fun cancelActiveDownload() {
    currentDownload?.cancel()
    currentDownload = null
    Log.d(TAG, "Active download cancelled")
  }

  /**
   * Removes a tile region from the TileStore.
   *
   * @param bounds The geographic bounds of the region to remove
<<<<<<< HEAD
   * @param onComplete Callback invoked when removal completes or fails
   */
  fun removeTileRegion(bounds: CoordinateBounds, onComplete: (Result<Unit>) -> Unit = {}) {
    try {
      val tileRegionId = generateRegionId(bounds)
      tileStore.removeTileRegion(tileRegionId)
      Log.d(TAG, "Removed tile region: $tileRegionId")
      onComplete(Result.success(Unit))
    } catch (e: Exception) {
      Log.e(TAG, "Failed to remove tile region", e)
      onComplete(Result.failure(e))
=======
   * @return Result indicating success or failure
   */
  suspend fun removeTileRegion(bounds: CoordinateBounds): Result<Unit> {
    return try {
      val tileRegionId = generateRegionId(bounds)
      tileStore.removeTileRegion(tileRegionId)
      Log.d(TAG, "Removed tile region: $tileRegionId")
      Result.success(Unit)
    } catch (e: Exception) {
      Log.e(TAG, "Failed to remove tile region", e)
      Result.failure(e)
>>>>>>> c6a0d1e5
    }
  }

  /**
   * Generates a unique region ID based on bounds.
   *
   * @param bounds The coordinate bounds
   * @return A unique region identifier
   */
  private fun generateRegionId(bounds: CoordinateBounds): String {
    val hash = bounds.hashCode()
    return "$TILE_REGION_ID_PREFIX${hash.toString().replace("-", "n")}"
  }
}

/**
 * Represents geographic coordinate bounds.
 *
 * @property southwest The southwest corner point
 * @property northeast The northeast corner point
 */
data class CoordinateBounds(val southwest: Point, val northeast: Point) {

  /**
   * Converts bounds to a Polygon geometry for Mapbox API.
   *
   * @return A Polygon representing the bounding box
   */
  fun toPolygon(): Polygon {
    val sw = southwest
    val ne = northeast

    // Create polygon from bounds (clockwise order)
    val coordinates =
        listOf(
            listOf(
                Point.fromLngLat(sw.longitude(), sw.latitude()), // SW
                Point.fromLngLat(ne.longitude(), sw.latitude()), // SE
                Point.fromLngLat(ne.longitude(), ne.latitude()), // NE
                Point.fromLngLat(sw.longitude(), ne.latitude()), // NW
                Point.fromLngLat(sw.longitude(), sw.latitude()) // Close the ring
                ))

    return Polygon.fromLngLats(coordinates)
  }
}<|MERGE_RESOLUTION|>--- conflicted
+++ resolved
@@ -147,19 +147,6 @@
    * Removes a tile region from the TileStore.
    *
    * @param bounds The geographic bounds of the region to remove
-<<<<<<< HEAD
-   * @param onComplete Callback invoked when removal completes or fails
-   */
-  fun removeTileRegion(bounds: CoordinateBounds, onComplete: (Result<Unit>) -> Unit = {}) {
-    try {
-      val tileRegionId = generateRegionId(bounds)
-      tileStore.removeTileRegion(tileRegionId)
-      Log.d(TAG, "Removed tile region: $tileRegionId")
-      onComplete(Result.success(Unit))
-    } catch (e: Exception) {
-      Log.e(TAG, "Failed to remove tile region", e)
-      onComplete(Result.failure(e))
-=======
    * @return Result indicating success or failure
    */
   suspend fun removeTileRegion(bounds: CoordinateBounds): Result<Unit> {
@@ -171,7 +158,6 @@
     } catch (e: Exception) {
       Log.e(TAG, "Failed to remove tile region", e)
       Result.failure(e)
->>>>>>> c6a0d1e5
     }
   }
 
