package com.swent.mapin.ui.memory

import androidx.compose.foundation.background
import androidx.compose.foundation.clickable
import androidx.compose.foundation.layout.*
import androidx.compose.foundation.layout.PaddingValues
import androidx.compose.foundation.lazy.LazyColumn
import androidx.compose.foundation.lazy.items
import androidx.compose.foundation.shape.RoundedCornerShape
import androidx.compose.material.icons.Icons
import androidx.compose.material.icons.automirrored.filled.ArrowBack
import androidx.compose.material.icons.filled.Image
import androidx.compose.material.icons.filled.Lock
import androidx.compose.material.icons.filled.LockOpen
import androidx.compose.material3.*
import androidx.compose.material3.ExperimentalMaterial3Api
import androidx.compose.runtime.Composable
import androidx.compose.runtime.DisposableEffect
import androidx.compose.runtime.collectAsState
import androidx.compose.runtime.getValue
import androidx.compose.runtime.mutableStateOf
import androidx.compose.runtime.remember
import androidx.compose.runtime.setValue
import androidx.compose.ui.Alignment
import androidx.compose.ui.Modifier
import androidx.compose.ui.graphics.Color
import androidx.compose.ui.layout.ContentScale
import androidx.compose.ui.platform.testTag
import androidx.compose.ui.text.font.FontWeight
import androidx.compose.ui.text.style.TextAlign
import androidx.compose.ui.text.style.TextOverflow
import androidx.compose.ui.unit.dp
import androidx.lifecycle.viewmodel.compose.viewModel
import coil.compose.AsyncImage
import com.google.firebase.Timestamp
import com.swent.mapin.model.memory.Memory
import java.time.Instant
import java.time.ZoneId
import java.time.format.DateTimeFormatter

/** Formats a [Timestamp] to a human-readable date string. */
private val memoryDateFormatter =
    DateTimeFormatter.ofPattern("dd MMM yyyy").withZone(ZoneId.systemDefault())
/**
 * Memories screen displaying a list of the user's memories.
 *
 * @param onNavigateBack Callback to navigate back to the previous screen.
 */
@OptIn(ExperimentalMaterial3Api::class)
@Composable
fun MemoriesScreen(onNavigateBack: () -> Unit = {}, viewModel: MemoriesViewModel = viewModel()) {

  val memories by viewModel.memories.collectAsState()
  val error by viewModel.error.collectAsState()
<<<<<<< HEAD
  val displayMode by viewModel.displayMode.collectAsState()

  DisposableEffect(Unit) {
    onDispose {
      if (displayMode == MemoryDisplayMode.NEARBY_MEMORIES) {
        viewModel.returnToOwnerMemories()
      }
    }
  }
=======
  var hasNavigatedBack by remember { mutableStateOf(false) }
>>>>>>> a18c8f03

  Scaffold(
      modifier = Modifier.fillMaxSize(),
      topBar = {
        TopAppBar(
            title = {
              Text(
                  text =
                      when (displayMode) {
                        MemoryDisplayMode.OWNER_MEMORIES -> "My Memories"
                        MemoryDisplayMode.NEARBY_MEMORIES -> "Nearby Memories"
                      },
                  modifier = Modifier.testTag("memoriesScreenTitle"),
                  style = MaterialTheme.typography.headlineSmall,
                  fontWeight = FontWeight.Bold)
            },
            navigationIcon = {
              IconButton(
                  onClick = {
                    if (!hasNavigatedBack) {
                      hasNavigatedBack = true
                      onNavigateBack()
                    }
                  }) {
                    Icon(
                        imageVector = Icons.AutoMirrored.Filled.ArrowBack,
                        contentDescription = "Back")
                  }
            },
            colors = TopAppBarDefaults.topAppBarColors(containerColor = Color.Transparent))
      }) { paddingValues ->
        Column(
            modifier =
                Modifier.fillMaxSize()
                    .padding(paddingValues)
                    .background(
                        if (MaterialTheme.colorScheme.background ==
                            MaterialTheme.colorScheme.surface) {
                          MaterialTheme.colorScheme.surfaceVariant.copy(alpha = 0.3f)
                        } else {
                          MaterialTheme.colorScheme.background
                        })) {
              LazyColumn(
                  modifier = Modifier.fillMaxSize().padding(16.dp),
                  contentPadding = PaddingValues(bottom = 16.dp)) {
                    item {
                      Row(
                          verticalAlignment = Alignment.CenterVertically,
                          modifier = Modifier.fillMaxWidth()) {
                            Text(
                                text =
                                    when (displayMode) {
                                      MemoryDisplayMode.OWNER_MEMORIES -> "Your Memories"
                                      MemoryDisplayMode.NEARBY_MEMORIES -> "Memories in the area"
                                    },
                                style = MaterialTheme.typography.titleMedium,
                                fontWeight = FontWeight.Bold,
                                modifier = Modifier.weight(1f).testTag("yourMemoriesMessage"))

                            TextButton(
                                onClick = { viewModel.refresh() },
                                modifier = Modifier.testTag("refreshAllButton")) {
                                  Text("Refresh All")
                                }
                          }
                      Spacer(modifier = Modifier.height(16.dp))
                    }

                    if (memories.isEmpty()) {
                      item {
                        Spacer(modifier = Modifier.height(24.dp))
                        Box(
                            modifier = Modifier.fillMaxWidth(),
                            contentAlignment = Alignment.Center) {
                              Column(
                                  horizontalAlignment = Alignment.CenterHorizontally,
                                  modifier =
                                      Modifier.padding(horizontal = 24.dp)
                                          .testTag("noMemoriesMessage")) {
                                    Text(
                                        text =
                                            when (displayMode) {
                                              MemoryDisplayMode.OWNER_MEMORIES -> "No memories yet"
                                              MemoryDisplayMode.NEARBY_MEMORIES ->
                                                  "No memories in this area"
                                            },
                                        style = MaterialTheme.typography.titleMedium)
                                    Spacer(modifier = Modifier.height(8.dp))
                                    Text(
                                        text =
                                            when (displayMode) {
                                              MemoryDisplayMode.OWNER_MEMORIES ->
                                                  "Create memories for attended events and they'll appear here"
                                              MemoryDisplayMode.NEARBY_MEMORIES ->
                                                  "Try to look in another area if someone posted a memory"
                                            },
                                        style = MaterialTheme.typography.bodyMedium,
                                        color = MaterialTheme.colorScheme.onSurfaceVariant,
                                        textAlign = TextAlign.Center,
                                        maxLines = 2,
                                        overflow = TextOverflow.Ellipsis)
                                  }
                            }
                      }
                    } else {
                      items(memories, key = { it.uid }) { memory ->
                        MemoryItem(
                            memory = memory,
                            onClick = {
                              viewModel.selectMemoryToView(memory.uid)
                              onNavigateBack()
                            },
                            mediaUrls = memory.mediaUrls,
                            taggedNames = memory.taggedUserIds)
                        Spacer(modifier = Modifier.height(12.dp))
                      }
                    }
                  }

              error?.let { err ->
                Text(
                    err, color = MaterialTheme.colorScheme.error, modifier = Modifier.padding(8.dp))
              }
            }
      }
}

/**
 * Formats a [Memory] to a human-readable date string.
 *
 * @param memory Memory to format.
 */
private fun formatMemoryDate(memory: Memory): String =
    memory.createdAt?.toDate()?.time?.let { millis ->
      memoryDateFormatter.format(Instant.ofEpochMilli(millis))
    } ?: ""

/**
 * Returns the first image URL from a list of media URLs.
 *
 * @param mediaUrls List of media URLs.
 */
private fun firstImageUrl(mediaUrls: List<String>): String? =
    parseMediaItems(mediaUrls)
        .firstOrNull { it is MediaItem.Image }
        ?.let { (it as MediaItem.Image).url }

/**
 * Thumbnail for a memory.
 *
 * @param imageUrl URL of the image to display.
 */
@Composable
private fun MemoryThumbnail(imageUrl: String?) {
  Box(
      modifier =
          Modifier.fillMaxWidth()
              .aspectRatio(16f / 9f)
              .background(MaterialTheme.colorScheme.surfaceVariant),
      contentAlignment = Alignment.Center) {
        if (imageUrl != null) {
          AsyncImage(
              model = imageUrl,
              contentDescription = "Memory photo",
              modifier = Modifier.fillMaxWidth().aspectRatio(16f / 9f),
              contentScale = ContentScale.Crop)
        } else {
          Icon(
              imageVector = Icons.Default.Image,
              contentDescription = "Placeholder",
              tint = MaterialTheme.colorScheme.onSurfaceVariant.copy(alpha = 0.3f),
              modifier = Modifier.size(48.dp))
        }
      }
}

/**
 * Footer for a memory.
 *
 * @param isPublic Whether the memory is public.
 * @param dateText Date of the memory.
 */
@Composable
private fun MemoryFooter(isPublic: Boolean, dateText: String) {
  Row(modifier = Modifier.padding(top = 12.dp), verticalAlignment = Alignment.CenterVertically) {
    Icon(
        imageVector = if (isPublic) Icons.Default.LockOpen else Icons.Default.Lock,
        contentDescription = if (isPublic) "Public" else "Private",
        tint = MaterialTheme.colorScheme.primary)
    Text(
        text = if (isPublic) "Public" else "Private",
        style = MaterialTheme.typography.bodySmall,
        color = MaterialTheme.colorScheme.onSurfaceVariant,
        modifier = Modifier.padding(start = 4.dp))
    Text(
        text = "  •  Created $dateText",
        style = MaterialTheme.typography.bodySmall,
        color = MaterialTheme.colorScheme.onSurfaceVariant)
  }
}

@Composable
private fun MemoryItem(
    memory: Memory,
    onClick: () -> Unit,
    mediaUrls: List<String>,
    taggedNames: List<String>
) {
  val dateText = formatMemoryDate(memory)
  val imageUrl = firstImageUrl(mediaUrls)

  Card(
      modifier = Modifier.fillMaxWidth().clickable(onClick = onClick),
      shape = RoundedCornerShape(16.dp),
      colors = CardDefaults.cardColors(containerColor = MaterialTheme.colorScheme.surface),
      elevation = CardDefaults.cardElevation(defaultElevation = 1.dp)) {
        Column(modifier = Modifier.fillMaxWidth()) {

          // --- 16:9 thumbnail ---
          MemoryThumbnail(imageUrl)

          // --- Content ---
          Column(modifier = Modifier.padding(16.dp)) {

            // Title
            Row(verticalAlignment = Alignment.CenterVertically) {
              Text(
                  text = memory.title.ifBlank { "Memory ${memory.uid}" },
                  style = MaterialTheme.typography.titleMedium,
                  fontWeight = FontWeight.SemiBold,
                  modifier = Modifier.weight(1f))
            }

            // Tagged users
            if (memory.taggedUserIds.isNotEmpty()) {
              Text(
                  text = "Tagged: " + taggedNames.joinToString { it },
                  style = MaterialTheme.typography.titleSmall,
                  color = MaterialTheme.colorScheme.primary,
                  modifier = Modifier.padding(top = 4.dp))
            }

            // Description preview (2 lines)
            if (!memory.description.isBlank()) {
              Text(
                  text = memory.description,
                  style = MaterialTheme.typography.bodyMedium,
                  maxLines = 2,
                  overflow = TextOverflow.Ellipsis,
                  modifier = Modifier.padding(top = 8.dp))
            }

            // Footer row: Public + Date
            MemoryFooter(memory.isPublic, dateText)
          }
        }
      }
}<|MERGE_RESOLUTION|>--- conflicted
+++ resolved
@@ -52,7 +52,6 @@
 
   val memories by viewModel.memories.collectAsState()
   val error by viewModel.error.collectAsState()
-<<<<<<< HEAD
   val displayMode by viewModel.displayMode.collectAsState()
 
   DisposableEffect(Unit) {
@@ -62,9 +61,7 @@
       }
     }
   }
-=======
   var hasNavigatedBack by remember { mutableStateOf(false) }
->>>>>>> a18c8f03
 
   Scaffold(
       modifier = Modifier.fillMaxSize(),
