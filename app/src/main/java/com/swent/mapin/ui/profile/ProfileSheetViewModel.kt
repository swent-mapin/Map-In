package com.swent.mapin.ui.profile

import androidx.compose.runtime.getValue
import androidx.compose.runtime.mutableStateOf
import androidx.compose.runtime.setValue
import androidx.lifecycle.ViewModel
import androidx.lifecycle.viewModelScope
import com.google.firebase.auth.FirebaseAuth
import com.swent.mapin.model.UserProfile
import com.swent.mapin.model.UserProfileRepository
import com.swent.mapin.model.event.Event
import com.swent.mapin.model.event.EventRepository
import com.swent.mapin.model.event.EventRepositoryProvider
import kotlinx.coroutines.launch

/** State for the profile sheet */
sealed class ProfileSheetState {
  object Loading : ProfileSheetState()

  data class Loaded(
      val profile: UserProfile,
      val upcomingEvents: List<Event>,
      val pastEvents: List<Event>,
      val isFollowing: Boolean,
      val isOwnProfile: Boolean
  ) : ProfileSheetState()

  data class Error(val message: String) : ProfileSheetState()
}

/** ViewModel for the ProfileSheet component */
class ProfileSheetViewModel(
    private val userProfileRepository: UserProfileRepository = UserProfileRepository(),
    private val eventRepository: EventRepository = EventRepositoryProvider.getRepository(),
    private val auth: FirebaseAuth = FirebaseAuth.getInstance()
) : ViewModel() {

  var state by mutableStateOf<ProfileSheetState>(ProfileSheetState.Loading)
    private set

  private var currentTargetUserId: String? = null

  fun loadProfile(userId: String) {
    currentTargetUserId = userId
    state = ProfileSheetState.Loading

    viewModelScope.launch {
      try {
        val profile = userProfileRepository.getUserProfile(userId)
        if (profile == null) {
          state = ProfileSheetState.Error("Profile not found")
          return@launch
        }

        val currentUserId = auth.currentUser?.uid
        val isOwnProfile = currentUserId == userId
        val isFollowing =
            if (currentUserId != null && !isOwnProfile) {
              userProfileRepository.isFollowing(currentUserId, userId)
            } else {
              false
            }
<<<<<<< HEAD
=======
        val friendStatus =
            if (currentUserId != null && !isOwnProfile) {
              friendStatusFrom(friendRequestRepository?.getFriendshipStatus(currentUserId, userId))
            } else {
              FriendStatus.NOT_FRIEND
            }
>>>>>>> 666e7391

        val ownedEvents = eventRepository.getOwnedEvents(userId)
        val now = System.currentTimeMillis()

        val upcomingEvents =
            ownedEvents
                .filter { event -> event.date?.toDate()?.time?.let { it >= now } ?: false }
                .sortedBy { it.date?.toDate()?.time }

        val pastEvents =
            ownedEvents
                .filter { event -> event.date?.toDate()?.time?.let { it < now } ?: false }
                .sortedByDescending { it.date?.toDate()?.time }

        state =
            ProfileSheetState.Loaded(
                profile = profile,
                upcomingEvents = upcomingEvents,
                pastEvents = pastEvents,
                isFollowing = isFollowing,
                isOwnProfile = isOwnProfile)
      } catch (e: Exception) {
        state = ProfileSheetState.Error(e.message ?: "Failed to load profile")
      }
    }
  }

  fun toggleFollow() {
    val currentState = state as? ProfileSheetState.Loaded ?: return
    val currentUserId = auth.currentUser?.uid ?: return
    val targetUserId = currentTargetUserId ?: return

    if (currentState.isOwnProfile) return

    viewModelScope.launch {
      val success =
          if (currentState.isFollowing) {
            userProfileRepository.unfollowUser(currentUserId, targetUserId)
          } else {
            userProfileRepository.followUser(currentUserId, targetUserId)
          }

      if (success) {
        // Reload to get updated follower counts
        loadProfile(targetUserId)
      }
    }
  }
<<<<<<< HEAD
=======

  fun sendFriendRequest() {
    val currentState = state as? ProfileSheetState.Loaded ?: return
    val currentUserId = auth.currentUser?.uid ?: return
    val targetUserId = currentState.profile.userId

    viewModelScope.launch {
      val success = friendRequestRepository?.sendFriendRequest(currentUserId, targetUserId) == true
      if (success) {
        loadProfile(targetUserId)
      }
    }
  }
}

internal fun friendStatusFrom(status: FriendshipStatus?): FriendStatus {
  return when (status) {
    FriendshipStatus.ACCEPTED -> FriendStatus.FRIENDS
    FriendshipStatus.PENDING -> FriendStatus.PENDING
    else -> FriendStatus.NOT_FRIEND
  }
>>>>>>> 666e7391
}<|MERGE_RESOLUTION|>--- conflicted
+++ resolved
@@ -6,6 +6,9 @@
 import androidx.lifecycle.ViewModel
 import androidx.lifecycle.viewModelScope
 import com.google.firebase.auth.FirebaseAuth
+import com.swent.mapin.model.FriendRequestRepository
+import com.swent.mapin.model.FriendshipStatus
+import com.swent.mapin.model.NotificationService
 import com.swent.mapin.model.UserProfile
 import com.swent.mapin.model.UserProfileRepository
 import com.swent.mapin.model.event.Event
@@ -22,16 +25,25 @@
       val upcomingEvents: List<Event>,
       val pastEvents: List<Event>,
       val isFollowing: Boolean,
-      val isOwnProfile: Boolean
+      val isOwnProfile: Boolean,
+      val friendStatus: FriendStatus
   ) : ProfileSheetState()
 
   data class Error(val message: String) : ProfileSheetState()
+}
+
+enum class FriendStatus {
+  NOT_FRIEND,
+  PENDING,
+  FRIENDS
 }
 
 /** ViewModel for the ProfileSheet component */
 class ProfileSheetViewModel(
     private val userProfileRepository: UserProfileRepository = UserProfileRepository(),
     private val eventRepository: EventRepository = EventRepositoryProvider.getRepository(),
+    private val friendRequestRepository: FriendRequestRepository? =
+        FriendRequestRepository(notificationService = NotificationService()),
     private val auth: FirebaseAuth = FirebaseAuth.getInstance()
 ) : ViewModel() {
 
@@ -60,15 +72,12 @@
             } else {
               false
             }
-<<<<<<< HEAD
-=======
         val friendStatus =
             if (currentUserId != null && !isOwnProfile) {
               friendStatusFrom(friendRequestRepository?.getFriendshipStatus(currentUserId, userId))
             } else {
               FriendStatus.NOT_FRIEND
             }
->>>>>>> 666e7391
 
         val ownedEvents = eventRepository.getOwnedEvents(userId)
         val now = System.currentTimeMillis()
@@ -89,7 +98,8 @@
                 upcomingEvents = upcomingEvents,
                 pastEvents = pastEvents,
                 isFollowing = isFollowing,
-                isOwnProfile = isOwnProfile)
+                isOwnProfile = isOwnProfile,
+                friendStatus = friendStatus)
       } catch (e: Exception) {
         state = ProfileSheetState.Error(e.message ?: "Failed to load profile")
       }
@@ -117,8 +127,6 @@
       }
     }
   }
-<<<<<<< HEAD
-=======
 
   fun sendFriendRequest() {
     val currentState = state as? ProfileSheetState.Loaded ?: return
@@ -140,5 +148,4 @@
     FriendshipStatus.PENDING -> FriendStatus.PENDING
     else -> FriendStatus.NOT_FRIEND
   }
->>>>>>> 666e7391
 }