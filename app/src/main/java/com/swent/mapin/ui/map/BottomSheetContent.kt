--- conflicted
+++ resolved
@@ -72,13 +72,10 @@
 import androidx.compose.ui.text.style.TextAlign
 import androidx.compose.ui.text.style.TextOverflow
 import androidx.compose.ui.unit.dp
-<<<<<<< HEAD
 import coil.compose.AsyncImage
-=======
 import androidx.lifecycle.compose.collectAsStateWithLifecycle
 import androidx.lifecycle.viewmodel.compose.viewModel
 import com.swent.mapin.model.LocationViewModel
->>>>>>> 834fe405
 import com.swent.mapin.model.event.Event
 import com.swent.mapin.ui.event.AddEventScreen
 import com.swent.mapin.ui.event.AddEventScreenTestTags
@@ -155,18 +152,15 @@
     onMemoryCancel: () -> Unit = {},
     onCreateEventDone: () -> Unit = {},
     onTabChange: (MapScreenViewModel.BottomSheetTab) -> Unit = {},
-<<<<<<< HEAD
     onTabEventClick: (Event) -> Unit = {},
     avatarUrl: String? = null,
     onProfileClick: () -> Unit = {}
-=======
     onJoinedEventClick: (Event) -> Unit = {},
     onProfileClick: () -> Unit = {},
     filterViewModel: FiltersSectionViewModel = viewModel(),
     locationViewModel: LocationViewModel = viewModel(),
     profileViewModel: ProfileViewModel = viewModel(),
     onTabEventClick: (Event) -> Unit = {}
->>>>>>> 834fe405
 ) {
   val isFull = state == BottomSheetState.FULL
   val scrollState = remember(fullEntryKey) { ScrollState(0) }
@@ -642,7 +636,6 @@
           }
     }
   }
-<<<<<<< HEAD
 }
 
 @Composable
@@ -683,6 +676,4 @@
     "favorite" -> Icons.Default.Favorite
     else -> Icons.Default.Person
   }
-=======
->>>>>>> 834fe405
 }