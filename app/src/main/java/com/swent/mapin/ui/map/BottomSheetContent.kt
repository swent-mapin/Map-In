--- conflicted
+++ resolved
@@ -49,13 +49,10 @@
 import androidx.compose.ui.text.style.TextOverflow
 import androidx.compose.ui.unit.dp
 import com.swent.mapin.model.event.Event
-<<<<<<< HEAD
 import java.text.SimpleDateFormat
 import java.util.Locale
-=======
 import com.swent.mapin.ui.components.AddEventPopUp
 import com.swent.mapin.ui.components.AddEventPopUpTestTags
->>>>>>> e0e6596a
 
 // Assisted by AI
 /** States for search bar interactions. */
@@ -80,14 +77,11 @@
  * @param searchBarState search bar state and callbacks
  * @param showMemoryForm Whether to show memory creation form
  * @param availableEvents List of events that can be linked to memories
-<<<<<<< HEAD
  * @param joinedEvents List of events the user has joined
  * @param selectedTab Currently selected tab (Recent Activities or Joined Events)
-=======
  * @param topTags List of top tags to display in the discover section
  * @param selectedTags Set of currently selected tags
  * @param onTagClick Callback when a tag is clicked
->>>>>>> e0e6596a
  * @param onCreateMemoryClick Callback when "Create Memory" button is clicked
  * @param onMemorySave Callback when memory is saved
  * @param onMemoryCancel Callback when memory creation is cancelled
@@ -102,15 +96,12 @@
     searchBarState: SearchBarState,
     showMemoryForm: Boolean = false,
     availableEvents: List<Event> = emptyList(),
-<<<<<<< HEAD
     joinedEvents: List<Event> = emptyList(),
     selectedTab: MapScreenViewModel.BottomSheetTab =
         MapScreenViewModel.BottomSheetTab.RECENT_ACTIVITIES,
-=======
     topTags: List<String> = emptyList(),
     selectedTags: Set<String> = emptySet(),
     onTagClick: (String) -> Unit = {},
->>>>>>> e0e6596a
     onCreateMemoryClick: () -> Unit = {},
     onMemorySave: (MemoryFormData) -> Unit = {},
     onMemoryCancel: () -> Unit = {},
@@ -324,7 +315,6 @@
   }
 }
 
-<<<<<<< HEAD
 /** Section displaying joined events with click handling. */
 @Composable
 private fun JoinedEventsSection(events: List<Event>, onEventClick: (Event) -> Unit) {
@@ -368,7 +358,6 @@
         HorizontalDivider(color = Color.Gray.copy(alpha = 0.15f))
       }
     }
-=======
 /** Tag item for discover section - displays tag text and handles selection. */
 @Composable
 private fun TagItem(
@@ -421,6 +410,5 @@
             TagItem(text = tag, isSelected = isSelected, onClick = { onTagClick(tag) })
           }
         }
->>>>>>> e0e6596a
   }
 }