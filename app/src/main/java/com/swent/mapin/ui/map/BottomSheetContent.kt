--- conflicted
+++ resolved
@@ -20,7 +20,6 @@
 import androidx.compose.foundation.layout.ExperimentalLayoutApi
 import androidx.compose.foundation.layout.Row
 import androidx.compose.foundation.layout.Spacer
-import androidx.compose.foundation.layout.defaultMinSize
 import androidx.compose.foundation.layout.fillMaxHeight
 import androidx.compose.foundation.layout.fillMaxSize
 import androidx.compose.foundation.layout.fillMaxWidth
@@ -42,11 +41,6 @@
 import androidx.compose.material3.Icon
 import androidx.compose.material3.IconButton
 import androidx.compose.material3.MaterialTheme
-<<<<<<< HEAD
-import androidx.compose.material3.OutlinedTextField
-=======
-import androidx.compose.material3.OutlinedButton
->>>>>>> e22a563d
 import androidx.compose.material3.Surface
 import androidx.compose.material3.Tab
 import androidx.compose.material3.TabRow
@@ -116,6 +110,9 @@
  * @param onTabChange Callback when tab is changed
  * @param onJoinedEventClick Callback when a joined event is clicked
  * @param onProfileClick Callback when the profile icon is tapped
+ * @param filterViewModel ViewModel managing filter state (time, place, price, tags, etc.)
+ * @param locationViewModel ViewModel for location search and autocomplete
+ * @param profileViewModel ViewModel providing current user profile
  */
 @OptIn(ExperimentalLayoutApi::class)
 @Composable
@@ -144,13 +141,10 @@
     onMemoryCancel: () -> Unit = {},
     onTabChange: (MapScreenViewModel.BottomSheetTab) -> Unit = {},
     onJoinedEventClick: (Event) -> Unit = {},
-<<<<<<< HEAD
-    filterViewModel: FiltersSectionViewModel = remember { FiltersSectionViewModel() },
+    onProfileClick: () -> Unit = {},
+    filterViewModel: FiltersSectionViewModel = viewModel(),
     locationViewModel: LocationViewModel = remember { LocationViewModel() },
     profileViewModel: ProfileViewModel = viewModel()
-=======
-    onProfileClick: () -> Unit = {}
->>>>>>> e22a563d
 ) {
   val isFull = state == BottomSheetState.FULL
   val scrollState = remember(fullEntryKey) { ScrollState(0) }
@@ -205,54 +199,6 @@
 
             Spacer(modifier = Modifier.height(24.dp))
 
-<<<<<<< HEAD
-            if (isSearchMode) {
-              SearchResultsSection(
-                  results = searchResults,
-                  query = searchBarState.query,
-                  modifier = Modifier.weight(1f, fill = true),
-                  onEventClick = onEventClick)
-            } else {
-              val contentModifier =
-                  if (isFull) Modifier.fillMaxWidth().verticalScroll(scrollState)
-                  else Modifier.fillMaxWidth()
-
-              Column(modifier = contentModifier) {
-
-                // Dynamic tag selection
-                filterSection.Render(
-                    Modifier.fillMaxWidth(), filterViewModel, locationViewModel, userProfile)
-
-                Spacer(modifier = Modifier.height(16.dp))
-
-                QuickActionsSection(onCreateMemoryClick = onCreateMemoryClick)
-
-                Spacer(modifier = Modifier.height(16.dp))
-
-                HorizontalDivider(color = Color.Gray.copy(alpha = 0.15f))
-
-                Spacer(modifier = Modifier.height(16.dp))
-
-                // Tab selector
-                TabRow(
-                    selectedTabIndex =
-                        if (selectedTab == MapScreenViewModel.BottomSheetTab.RECENT_ACTIVITIES) 0
-                        else 1,
-                    modifier = Modifier.fillMaxWidth()) {
-                      Tab(
-                          selected =
-                              selectedTab == MapScreenViewModel.BottomSheetTab.RECENT_ACTIVITIES,
-                          onClick = {
-                            onTabChange(MapScreenViewModel.BottomSheetTab.RECENT_ACTIVITIES)
-                          },
-                          text = { Text("Recent Activities") })
-                      Tab(
-                          selected = selectedTab == MapScreenViewModel.BottomSheetTab.JOINED_EVENTS,
-                          onClick = {
-                            onTabChange(MapScreenViewModel.BottomSheetTab.JOINED_EVENTS)
-                          },
-                          text = { Text("Joined Events") })
-=======
             AnimatedContent(
                 targetState = isSearchMode,
                 transitionSpec = {
@@ -288,7 +234,6 @@
 
                       Spacer(modifier = Modifier.height(16.dp))
 
-                      // Tab selector
                       TabRow(
                           selectedTabIndex =
                               if (selectedTab ==
@@ -315,13 +260,8 @@
 
                       Spacer(modifier = Modifier.height(16.dp))
 
-                      // Content based on selected tab
                       when (selectedTab) {
                         MapScreenViewModel.BottomSheetTab.RECENT_ACTIVITIES -> {
-                          // We removed the previous duplicated recent-activities list and sample
-                          // items. If you want to show recent items later, pass them in and render
-                          // here; for now we display a friendly message indicating there are no
-                          // recent events.
                           NoActivitiesMessage(modifier = Modifier.fillMaxWidth())
                         }
                         MapScreenViewModel.BottomSheetTab.JOINED_EVENTS -> {
@@ -332,36 +272,11 @@
 
                       Spacer(modifier = Modifier.height(16.dp))
 
-                      HorizontalDivider(color = Color.Gray.copy(alpha = 0.15f))
-
-                      Spacer(modifier = Modifier.height(16.dp))
-
-                      // Dynamic tag selection
-                      if (topTags.isNotEmpty()) {
-                        TagsSection(
-                            topTags = topTags, selectedTags = selectedTags, onTagClick = onTagClick)
-                      }
-
-                      Spacer(modifier = Modifier.height(24.dp))
->>>>>>> e22a563d
+                      filterSection.Render(
+                        Modifier.fillMaxWidth(), filterViewModel, locationViewModel, userProfile)
                     }
                   }
-<<<<<<< HEAD
-                  MapScreenViewModel.BottomSheetTab.JOINED_EVENTS -> {
-                    JoinedEventsSection(events = joinedEvents, onEventClick = onJoinedEventClick)
-                  }
                 }
-
-                Spacer(modifier = Modifier.height(16.dp))
-
-                HorizontalDivider(color = Color.Gray.copy(alpha = 0.15f))
-
-                Spacer(modifier = Modifier.height(24.dp))
-              }
-            }
-=======
-                }
->>>>>>> e22a563d
           }
         }
       }
