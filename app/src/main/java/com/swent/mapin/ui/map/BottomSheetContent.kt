--- conflicted
+++ resolved
@@ -359,9 +359,6 @@
                                           onClick = {
                                             onTabChange(MapScreenViewModel.BottomSheetTab.SAVED)
                                           },
-<<<<<<< HEAD
-                                          text = { Text("Saved") })
-=======
                                           text = {
                                             Text(
                                                 text = "Saved",
@@ -369,7 +366,6 @@
                                                 softWrap = false,
                                                 overflow = TextOverflow.Ellipsis)
                                           })
->>>>>>> b925816f
                                       Tab(
                                           selected =
                                               selectedTab ==
@@ -382,11 +378,7 @@
                                                 text = "Upcoming",
                                                 maxLines = 1,
                                                 softWrap = false,
-<<<<<<< HEAD
-                                                overflow = TextOverflow.Clip)
-=======
                                                 overflow = TextOverflow.Ellipsis)
->>>>>>> b925816f
                                           })
                                       Tab(
                                           selected =
@@ -394,9 +386,6 @@
                                           onClick = {
                                             onTabChange(MapScreenViewModel.BottomSheetTab.PAST)
                                           },
-<<<<<<< HEAD
-                                          text = { Text("Past") })
-=======
                                           text = {
                                             Text(
                                                 text = "Past",
@@ -404,7 +393,6 @@
                                                 softWrap = false,
                                                 overflow = TextOverflow.Ellipsis)
                                           })
->>>>>>> b925816f
                                       Tab(
                                           selected =
                                               selectedTab ==
@@ -412,9 +400,6 @@
                                           onClick = {
                                             onTabChange(MapScreenViewModel.BottomSheetTab.OWNED)
                                           },
-<<<<<<< HEAD
-                                          text = { Text("Owned") })
-=======
                                           text = {
                                             Text(
                                                 text = "Owned",
@@ -422,7 +407,6 @@
                                                 softWrap = false,
                                                 overflow = TextOverflow.Ellipsis)
                                           })
->>>>>>> b925816f
                                     }
                                 Spacer(modifier = Modifier.height(16.dp))
 
