package com.swent.mapin.ui.map

import android.annotation.SuppressLint
import androidx.compose.animation.AnimatedContent
import androidx.compose.animation.core.tween
import androidx.compose.animation.fadeIn
import androidx.compose.animation.fadeOut
import androidx.compose.animation.slideInVertically
import androidx.compose.animation.slideOutVertically
import androidx.compose.animation.togetherWith
import androidx.compose.foundation.ScrollState
import androidx.compose.foundation.background
import androidx.compose.foundation.layout.Box
import androidx.compose.foundation.layout.Column
import androidx.compose.foundation.layout.ExperimentalLayoutApi
import androidx.compose.foundation.layout.Row
import androidx.compose.foundation.layout.Spacer
import androidx.compose.foundation.layout.WindowInsets
import androidx.compose.foundation.layout.fillMaxHeight
import androidx.compose.foundation.layout.fillMaxSize
import androidx.compose.foundation.layout.fillMaxWidth
import androidx.compose.foundation.layout.height
import androidx.compose.foundation.layout.ime
import androidx.compose.foundation.layout.isImeVisible
import androidx.compose.foundation.layout.padding
import androidx.compose.foundation.layout.size
import androidx.compose.foundation.layout.width
import androidx.compose.foundation.rememberScrollState
import androidx.compose.foundation.shape.CircleShape
import androidx.compose.foundation.shape.RoundedCornerShape
import androidx.compose.foundation.verticalScroll
import androidx.compose.material.icons.Icons
import androidx.compose.material.icons.filled.Group
import androidx.compose.material.icons.filled.Person
import androidx.compose.material.icons.filled.PhotoAlbum
import androidx.compose.material.icons.filled.Settings
import androidx.compose.material3.CircularProgressIndicator
import androidx.compose.material3.ExperimentalMaterial3Api
import androidx.compose.material3.MaterialTheme
import androidx.compose.material3.ModalBottomSheet
import androidx.compose.material3.Tab
import androidx.compose.material3.TabRow
import androidx.compose.material3.Text
import androidx.compose.runtime.Composable
import androidx.compose.runtime.LaunchedEffect
import androidx.compose.runtime.collectAsState
import androidx.compose.runtime.getValue
import androidx.compose.runtime.mutableStateOf
import androidx.compose.runtime.remember
import androidx.compose.runtime.setValue
import androidx.compose.ui.Alignment
import androidx.compose.ui.Modifier
import androidx.compose.ui.draw.clip
import androidx.compose.ui.focus.FocusRequester
import androidx.compose.ui.layout.ContentScale
import androidx.compose.ui.platform.LocalDensity
import androidx.compose.ui.platform.LocalFocusManager
import androidx.compose.ui.platform.testTag
import androidx.compose.ui.text.font.FontWeight
import androidx.compose.ui.text.style.TextAlign
import androidx.compose.ui.text.style.TextOverflow
import androidx.compose.ui.unit.dp
import androidx.lifecycle.compose.collectAsStateWithLifecycle
import coil.compose.AsyncImage
import com.swent.mapin.model.event.Event
import com.swent.mapin.model.location.LocationViewModel
import com.swent.mapin.ui.event.AddEventScreen
import com.swent.mapin.ui.event.AddEventScreenTestTags
import com.swent.mapin.ui.event.EditEventScreen
import com.swent.mapin.ui.event.EditEventScreenTestTags
import com.swent.mapin.ui.event.EventViewModel
import com.swent.mapin.ui.filters.FiltersSection
import com.swent.mapin.ui.filters.FiltersSectionViewModel
import com.swent.mapin.ui.map.bottomsheet.SearchBarState
import com.swent.mapin.ui.map.bottomsheet.components.AllRecentItemsPage
import com.swent.mapin.ui.map.bottomsheet.components.AttendedEventsSection
import com.swent.mapin.ui.map.bottomsheet.components.CreateEventSection
import com.swent.mapin.ui.map.bottomsheet.components.MenuDivider
import com.swent.mapin.ui.map.bottomsheet.components.MenuListItem
import com.swent.mapin.ui.map.bottomsheet.components.OwnedEventsSection
import com.swent.mapin.ui.map.bottomsheet.components.SavedEventsSection
import com.swent.mapin.ui.map.bottomsheet.components.SearchBar
import com.swent.mapin.ui.map.bottomsheet.components.SearchResultsSection
import com.swent.mapin.ui.map.bottomsheet.components.UpcomingEventsSection
import com.swent.mapin.ui.map.search.RecentItem
import com.swent.mapin.ui.memory.MemoryFormData
import com.swent.mapin.ui.memory.MemoryFormScreen
import com.swent.mapin.ui.profile.ProfileSheet
import com.swent.mapin.ui.profile.ProfileViewModel

enum class BottomSheetScreen {
  MAIN_CONTENT,
  MEMORY_FORM,
  ADD_EVENT,
  EDIT_EVENT,
  PROFILE_SHEET
}

// Animation constants for consistent transitions
private const val TRANSITION_FADE_IN_DURATION_MS = 250
private const val TRANSITION_FADE_OUT_DURATION_MS = 200
private const val TRANSITION_SLIDE_OFFSET_DIVISOR = 6

/**
 * Unified BottomSheetContent combining features from both originals:
 * - Search results mode vs main content
 * - Quick actions (Create Memory / Event)
 * - Tabs for Saved vs Joined events
 * - Filters section (time/place/price/tags...) using Filter view models
 * - Profile shortcut with optional avatarUrl or preset icon
 *
 * @param state Current state of the bottom sheet (COLLAPSED, MEDIUM, FULL).
 * @param fullEntryKey Key to reset scroll state when entering FULL state.
 * @param searchBarState State and callbacks for search bar interactions.
 * @param searchResults List of events filtered by search query.
 * @param isSearchMode Whether the bottom sheet is in search results mode.
 * @param currentScreen Current screen displayed in the bottom sheet (MAIN_CONTENT, MEMORY_FORM,
 *   ADD_EVENT).
 * @param availableEvents List of events available for memory creation.
 * @param joinedEvents List of events the user has joined.
 * @param savedEvents List of events the user has saved.
 * @param attendedEvents List of events the user has attended.
 * @param selectedTab Currently selected tab (SAVED_EVENTS or JOINED_EVENTS).
 * @param onEventClick Callback invoked when an event is clicked in search results.
 * @param onCreateMemoryClick Callback to show the memory creation form.
 * @param onCreateEventClick Callback to show the event creation form.
 * @param onMemorySave Callback to save a new memory.
 * @param onMemoryCancel Callback to cancel memory creation.
 * @param onCreateEventDone Callback to handle completion or cancellation of event creation.
 * @param onTabChange Callback to switch between Saved and Joined tabs.
 * @param onTabEventClick Callback when an event is clicked in the Saved or Joined tabs.
 * @param avatarUrl URL or ID of the user's avatar for the profile button.
 * @param onProfileClick Callback to navigate to the profile screen.
 * @param filterViewModel ViewModel for managing filter state, such as maximum price, tags, and
 *   location, used to filter events displayed on the map and in search results.
 * @param locationViewModel ViewModel for managing location-related data.
 * @param profileViewModel ViewModel for accessing user profile data, such as avatar URL.
 */
@SuppressLint("VisibleForTests")
@OptIn(ExperimentalLayoutApi::class, ExperimentalMaterial3Api::class)
@Composable
fun BottomSheetContent(
    state: BottomSheetState,
    fullEntryKey: Int,
    searchBarState: SearchBarState,
    onModalShown: (Boolean) -> Unit = {},
    // Search results and mode
    searchResults: List<Event> = emptyList(),
    isSearchMode: Boolean = false,
    recentItems: List<RecentItem> = emptyList(),
    onRecentSearchClick: (String) -> Unit = {},
    onRecentEventClick: (String) -> Unit = {},
    onRecentProfileClick: (String) -> Unit = {},
    topCategories: List<String> = emptyList(),
    onCategoryClick: (String) -> Unit = {},
    onClearRecentSearches: () -> Unit = {},
    // User search results
    userSearchResults: List<com.swent.mapin.model.UserProfile> = emptyList(),
    onUserSearchClick: (String, String) -> Unit = { _, _ -> },
    // Memory form and events
    currentScreen: BottomSheetScreen = BottomSheetScreen.MAIN_CONTENT,
    availableEvents: List<Event> = emptyList(),
    // Initial event to prefill memory form when opening it
    initialMemoryEvent: Event? = null,
    // Joined/Saved/Attended/Owned events
    joinedEvents: List<Event> = emptyList(),
    attendedEvents: List<Event> = emptyList(),
    savedEvents: List<Event> = emptyList(),
    ownedEvents: List<Event> = emptyList(),
    ownedLoading: Boolean = false,
    ownedError: String? = null,
    onRetryOwnedEvents: () -> Unit = {},
    // Tabs & tags
    selectedTab: MapScreenViewModel.BottomSheetTab = MapScreenViewModel.BottomSheetTab.SAVED,
    // Callbacks
    onEventClick: (Event) -> Unit = {},
    // now accepts an optional Event to prefill the memory form (null = new memory without event)
    onCreateMemoryClick: (Event) -> Unit = {},
    onCreateEventClick: () -> Unit = {},
    onNavigateToFriends: () -> Unit = {},
    onNavigateToMemories: () -> Unit = {},
    onMemorySave: (MemoryFormData) -> Unit = {},
    onMemoryCancel: () -> Unit = {},
    onCreateEventDone: () -> Unit = {},
    onTabChange: (MapScreenViewModel.BottomSheetTab) -> Unit = {},
    onTabEventClick: (Event) -> Unit = {},
    onEditEvent: (Event) -> Unit = {},
    onDeleteEvent: (Event) -> Unit = {},
    onEditEventDone: () -> Unit = {},
    // Profile/Filters support
    avatarUrl: String? = null,
    onProfileClick: () -> Unit = {},
    onSettingsClick: () -> Unit = {},
    filterViewModel: FiltersSectionViewModel,
    locationViewModel: LocationViewModel,
    profileViewModel: ProfileViewModel,
    eventViewModel: EventViewModel,
    // Profile sheet parameters
    profileSheetUserId: String? = null,
    onProfileSheetClose: () -> Unit = {},
    onProfileSheetEventClick: (Event) -> Unit = {}
) {
  val isFull = state == BottomSheetState.FULL
  val scrollState = remember(fullEntryKey) { ScrollState(0) }
  val focusRequester = remember { FocusRequester() }
  val focusManager = LocalFocusManager.current
  val filterSection = remember { FiltersSection() }
  val userProfile by profileViewModel.userProfile.collectAsStateWithLifecycle()

  LaunchedEffect(isFull, searchBarState.shouldRequestFocus) {
    if (isFull && searchBarState.shouldRequestFocus) {
      focusRequester.requestFocus()
      searchBarState.onFocusHandled()
    }
  }

  AnimatedContent(
      targetState = currentScreen,
      transitionSpec = {
        (fadeIn(animationSpec = tween(300)) +
                slideInVertically(animationSpec = tween(300), initialOffsetY = { it / 4 }))
            .togetherWith(
                fadeOut(animationSpec = tween(200)) +
                    slideOutVertically(animationSpec = tween(200), targetOffsetY = { -it / 4 }))
      },
      label = "memoryFormTransition") { screen ->
        when (screen) {
          BottomSheetScreen.MEMORY_FORM -> {
            val memoryFormScrollState = remember { ScrollState(0) }
            MemoryFormScreen(
                scrollState = memoryFormScrollState,
                availableEvents = availableEvents,
                onSave = onMemorySave,
                onCancel = onMemoryCancel,
                onEventClick = onTabEventClick,
                initialSelectedEvent = initialMemoryEvent)
          }
          BottomSheetScreen.ADD_EVENT -> {
            AddEventScreen(
                modifier = Modifier.testTag(AddEventScreenTestTags.SCREEN),
                eventViewModel = eventViewModel,
                locationViewModel = locationViewModel,
                onCancel = onCreateEventDone,
                onDone = onCreateEventDone)
          }
          BottomSheetScreen.EDIT_EVENT -> {
            val eventToEditState by eventViewModel.eventToEdit.collectAsState()
            val eventToEdit = eventToEditState
            if (eventToEdit == null) {
              Box(modifier = Modifier.fillMaxSize(), contentAlignment = Alignment.Center) {
                CircularProgressIndicator(modifier = Modifier.testTag("EditEventCircularIndicator"))
              }
            } else {
              EditEventScreen(
                  modifier = Modifier.testTag(EditEventScreenTestTags.SCREEN),
                  eventViewModel = eventViewModel,
                  locationViewModel = locationViewModel,
                  event = eventToEdit,
                  onCancel = onEditEventDone,
                  onDone = onEditEventDone)
            }
          }
          BottomSheetScreen.PROFILE_SHEET -> {
            if (profileSheetUserId != null) {
              ProfileSheet(
                  userId = profileSheetUserId,
                  onClose = onProfileSheetClose,
                  onEventClick = onProfileSheetEventClick)
            }
          }
          BottomSheetScreen.MAIN_CONTENT -> {
            var showAllRecents by remember { mutableStateOf(false) }
            var showProfileMenu by remember { mutableStateOf(false) }

            // Notify host when modal profile menu opens/closes so the anchored bottom sheet can
            // hide
            LaunchedEffect(showProfileMenu) { onModalShown(showProfileMenu) }

            AnimatedContent(
                targetState = showAllRecents,
                transitionSpec = {
                  (fadeIn(animationSpec = tween(TRANSITION_FADE_IN_DURATION_MS)) +
                          slideInVertically(
                              animationSpec = tween(TRANSITION_FADE_IN_DURATION_MS),
                              initialOffsetY = { it / TRANSITION_SLIDE_OFFSET_DIVISOR }))
                      .togetherWith(
                          fadeOut(animationSpec = tween(TRANSITION_FADE_OUT_DURATION_MS)) +
                              slideOutVertically(
                                  animationSpec = tween(TRANSITION_FADE_OUT_DURATION_MS),
                                  targetOffsetY = { -it / TRANSITION_SLIDE_OFFSET_DIVISOR }))
                },
                modifier = Modifier.fillMaxWidth().fillMaxHeight(),
                label = "allRecentsPageTransition") { showAll ->
                  if (showAll) {
                    AllRecentItemsPage(
                        recentItems = recentItems,
                        onRecentSearchClick = { query ->
                          showAllRecents = false
                          onRecentSearchClick(query)
                        },
                        onRecentEventClick = { eventId ->
                          showAllRecents = false
                          onRecentEventClick(eventId)
                        },
                        onRecentProfileClick = { userId ->
                          showAllRecents = false
                          onRecentProfileClick(userId)
                        },
                        onClearAll = {
                          onClearRecentSearches()
                          showAllRecents = false
                        },
                        onBack = { showAllRecents = false })
                  } else {
                    val density = LocalDensity.current
                    val imeVisible = WindowInsets.isImeVisible
                    val imeBottom = if (imeVisible) WindowInsets.ime.getBottom(density) else 0
                    val imeHeightDp = with(density) { imeBottom.toDp() }

                    Column(
                        modifier =
                            Modifier.fillMaxWidth().fillMaxHeight().padding(bottom = imeHeightDp)) {
                          SearchBar(
                              value = searchBarState.query,
                              onValueChange = searchBarState.onQueryChange,
                              isSearchMode = isSearchMode,
                              onTap = searchBarState.onTap,
                              focusRequester = focusRequester,
                              onSearchAction = {
                                searchBarState.onSubmit()
                                focusManager.clearFocus()
                              },
                              onClear = searchBarState.onClear,
                              avatarUrl = avatarUrl ?: userProfile.avatarUrl,
                              onProfileClick = { showProfileMenu = true })

                          Spacer(modifier = Modifier.height(24.dp))

                          AnimatedContent(
                              targetState = isSearchMode,
                              transitionSpec = {
                                (fadeIn(animationSpec = tween(TRANSITION_FADE_IN_DURATION_MS)) +
                                        slideInVertically(
                                            animationSpec = tween(TRANSITION_FADE_IN_DURATION_MS),
                                            initialOffsetY = {
                                              it / TRANSITION_SLIDE_OFFSET_DIVISOR
                                            }))
<<<<<<< HEAD
                          },
                          modifier = Modifier.fillMaxWidth().weight(1f, fill = true),
                          label = "searchModeTransition") { searchActive ->
                            if (searchActive) {
                              SearchResultsSection(
                                  modifier = Modifier.fillMaxSize(),
                                  results = searchResults,
                                  query = searchBarState.query,
                                  recentItems = recentItems,
                                  onRecentSearchClick = onRecentSearchClick,
                                  onRecentEventClick = onRecentEventClick,
                                  onRecentProfileClick = onRecentProfileClick,
                                  onShowAllRecents = { showAllRecents = true },
                                  onEventClick = onEventClick,
                                  sheetState = state,
                                  userResults = userSearchResults,
                                  onUserClick = onUserSearchClick)
                            } else {
                              val density = LocalDensity.current
                              val imeBottom = WindowInsets.ime.getBottom(density)
                              val imePaddingModifier =
                                  if (imeBottom > 0) {
                                    Modifier.padding(bottom = with(density) { imeBottom.toDp() })
                                  } else {
                                    Modifier
                                  }
                              val contentModifier =
                                  if (isFull)
                                      Modifier.fillMaxWidth()
                                          .then(imePaddingModifier)
                                          .verticalScroll(scrollState)
                                  else Modifier.fillMaxWidth()
=======
                                    .togetherWith(
                                        fadeOut(
                                            animationSpec =
                                                tween(TRANSITION_FADE_OUT_DURATION_MS)) +
                                            slideOutVertically(
                                                animationSpec =
                                                    tween(TRANSITION_FADE_OUT_DURATION_MS),
                                                targetOffsetY = {
                                                  it / TRANSITION_SLIDE_OFFSET_DIVISOR
                                                }))
                              },
                              modifier = Modifier.fillMaxWidth().weight(1f, fill = true),
                              label = "searchModeTransition") { searchActive ->
                                if (searchActive) {
                                  SearchResultsSection(
                                      modifier = Modifier.fillMaxSize(),
                                      results = searchResults,
                                      query = searchBarState.query,
                                      recentItems = recentItems,
                                      onRecentSearchClick = onRecentSearchClick,
                                      onRecentEventClick = onRecentEventClick,
                                      onShowAllRecents = { showAllRecents = true },
                                      onEventClick = onEventClick)
                                } else {
                                  val density = LocalDensity.current
                                  val imeBottom = WindowInsets.ime.getBottom(density)
                                  val imePaddingModifier =
                                      if (imeBottom > 0) {
                                        Modifier.padding(
                                            bottom = with(density) { imeBottom.toDp() })
                                      } else {
                                        Modifier
                                      }
                                  val contentModifier =
                                      if (isFull)
                                          Modifier.fillMaxWidth()
                                              .then(imePaddingModifier)
                                              .verticalScroll(scrollState)
                                      else Modifier.fillMaxWidth()

                                  Column(modifier = contentModifier) {
                                    Spacer(modifier = Modifier.height(19.dp))
>>>>>>> b1d9a565

                                    CreateEventSection(onCreateEventClick = onCreateEventClick)

                                    Spacer(modifier = Modifier.height(19.dp))
                                    Spacer(modifier = Modifier.height(16.dp))

                                    Text(
                                        text = "My Events",
                                        textAlign = TextAlign.Center,
                                        style = MaterialTheme.typography.titleMedium,
                                        modifier = Modifier.padding(bottom = 12.dp))
                                    // Tabs
                                    TabRow(
                                        selectedTabIndex = selectedTab.ordinal,
                                        modifier = Modifier.fillMaxWidth()) {
                                          Tab(
                                              selected =
                                                  selectedTab ==
                                                      MapScreenViewModel.BottomSheetTab.SAVED,
                                              onClick = {
                                                onTabChange(MapScreenViewModel.BottomSheetTab.SAVED)
                                              },
                                              text = {
                                                Text(
                                                    text = "Saved",
                                                    maxLines = 1,
                                                    softWrap = false,
                                                    overflow = TextOverflow.Ellipsis)
                                              })
                                          Tab(
                                              selected =
                                                  selectedTab ==
                                                      MapScreenViewModel.BottomSheetTab.UPCOMING,
                                              onClick = {
                                                onTabChange(
                                                    MapScreenViewModel.BottomSheetTab.UPCOMING)
                                              },
                                              text = {
                                                Text(
                                                    text = "Upcoming",
                                                    maxLines = 1,
                                                    softWrap = false,
                                                    overflow = TextOverflow.Ellipsis)
                                              })
                                          Tab(
                                              selected =
                                                  selectedTab ==
                                                      MapScreenViewModel.BottomSheetTab.PAST,
                                              onClick = {
                                                onTabChange(MapScreenViewModel.BottomSheetTab.PAST)
                                              },
                                              text = {
                                                Text(
                                                    text = "Past",
                                                    maxLines = 1,
                                                    softWrap = false,
                                                    overflow = TextOverflow.Ellipsis)
                                              })
                                          Tab(
                                              selected =
                                                  selectedTab ==
                                                      MapScreenViewModel.BottomSheetTab.OWNED,
                                              onClick = {
                                                onTabChange(MapScreenViewModel.BottomSheetTab.OWNED)
                                              },
                                              text = {
                                                Text(
                                                    text = "Owned",
                                                    maxLines = 1,
                                                    softWrap = false,
                                                    overflow = TextOverflow.Ellipsis)
                                              })
                                        }
                                    Spacer(modifier = Modifier.height(16.dp))

                                    when (selectedTab) {
                                      MapScreenViewModel.BottomSheetTab.SAVED -> {
                                        SavedEventsSection(
                                            savedEvents = savedEvents,
                                            onEventClick = onTabEventClick)
                                      }
                                      MapScreenViewModel.BottomSheetTab.UPCOMING -> {
                                        UpcomingEventsSection(
                                            upcomingEvents = joinedEvents,
                                            onEventClick = onTabEventClick)
                                      }
                                      MapScreenViewModel.BottomSheetTab.PAST -> {
                                        AttendedEventsSection(
                                            attendedEvents = attendedEvents,
                                            onEventClick = onEventClick,
                                            onCreateMemoryClick = onCreateMemoryClick)
                                      }
                                      MapScreenViewModel.BottomSheetTab.OWNED -> {
                                        OwnedEventsSection(
                                            events = ownedEvents,
                                            loading = ownedLoading,
                                            error = ownedError,
                                            onEventClick = onTabEventClick,
                                            onEditEvent = onEditEvent,
                                            onDeleteEvent = onDeleteEvent,
                                            onRetry = onRetryOwnedEvents)
                                      }
                                    }

                                    Spacer(modifier = Modifier.height(12.dp))

                                    // Filters section visible unless collapsed
                                    if (state != BottomSheetState.COLLAPSED) {
                                      filterSection.Render(
                                          Modifier.fillMaxWidth(),
                                          filterViewModel,
                                          locationViewModel,
                                          userProfile)

                                      Spacer(modifier = Modifier.height(16.dp))
                                    }

                                    Spacer(modifier = Modifier.height(24.dp))
                                  }
                                }
                              }
                        }
                  }
                }

            // Modal bottom sheet for profile menu (larger & scrollable)
            if (showProfileMenu) {
              ModalBottomSheet(
                  onDismissRequest = { showProfileMenu = false },
                  containerColor = MaterialTheme.colorScheme.surface,
                  dragHandle = {
                    Box(
                        modifier =
                            Modifier.padding(vertical = 8.dp)
                                .width(40.dp)
                                .height(5.dp)
                                .clip(RoundedCornerShape(50))
                                .background(
                                    MaterialTheme.colorScheme.onSurfaceVariant.copy(alpha = 0.4f)))
                  }) {
                    val sheetScroll = rememberScrollState()
                    Column(
                        modifier =
                            Modifier.fillMaxWidth()
                                .fillMaxHeight(0.75f)
                                .verticalScroll(sheetScroll)
                                .padding(16.dp)) {

                          // En-tête : photo de profil + message de bienvenue
                          Row(verticalAlignment = Alignment.CenterVertically) {
                            AsyncImage(
                                model = userProfile.avatarUrl ?: avatarUrl,
                                contentDescription = "Profile picture",
                                contentScale = ContentScale.Crop,
                                modifier = Modifier.size(56.dp).clip(CircleShape))

                            Spacer(modifier = Modifier.width(12.dp))

                            Text(
                                text = "Hello ${userProfile.name}!",
                                style = MaterialTheme.typography.titleMedium,
                                fontWeight = FontWeight.Bold)
                          }

                          Spacer(modifier = Modifier.height(24.dp))

                          // ------- Profile -------
                          MenuListItem(
                              icon = Icons.Default.Person,
                              label = "Profile",
                              onClick = {
                                onProfileClick()
                                showProfileMenu = false
                              })
                          MenuDivider()

                          // ------- Friends -------
                          MenuListItem(
                              icon = Icons.Default.Group,
                              label = "Friends",
                              onClick = {
                                onNavigateToFriends()
                                showProfileMenu = false
                              })
                          MenuDivider()

                          // ------- Memories -------
                          MenuListItem(
                              icon = Icons.Default.PhotoAlbum,
                              label = "Memories",
                              onClick = {
                                onNavigateToMemories()
                                showProfileMenu = false
                              })
                          MenuDivider()

                          // ------- Settings -------
                          MenuListItem(
                              icon = Icons.Default.Settings,
                              label = "Settings",
                              onClick = {
                                onSettingsClick()
                                showProfileMenu = false
                              })
                        }
                  }
            }
          }
        }
      }
}<|MERGE_RESOLUTION|>--- conflicted
+++ resolved
@@ -345,40 +345,6 @@
                                             initialOffsetY = {
                                               it / TRANSITION_SLIDE_OFFSET_DIVISOR
                                             }))
-<<<<<<< HEAD
-                          },
-                          modifier = Modifier.fillMaxWidth().weight(1f, fill = true),
-                          label = "searchModeTransition") { searchActive ->
-                            if (searchActive) {
-                              SearchResultsSection(
-                                  modifier = Modifier.fillMaxSize(),
-                                  results = searchResults,
-                                  query = searchBarState.query,
-                                  recentItems = recentItems,
-                                  onRecentSearchClick = onRecentSearchClick,
-                                  onRecentEventClick = onRecentEventClick,
-                                  onRecentProfileClick = onRecentProfileClick,
-                                  onShowAllRecents = { showAllRecents = true },
-                                  onEventClick = onEventClick,
-                                  sheetState = state,
-                                  userResults = userSearchResults,
-                                  onUserClick = onUserSearchClick)
-                            } else {
-                              val density = LocalDensity.current
-                              val imeBottom = WindowInsets.ime.getBottom(density)
-                              val imePaddingModifier =
-                                  if (imeBottom > 0) {
-                                    Modifier.padding(bottom = with(density) { imeBottom.toDp() })
-                                  } else {
-                                    Modifier
-                                  }
-                              val contentModifier =
-                                  if (isFull)
-                                      Modifier.fillMaxWidth()
-                                          .then(imePaddingModifier)
-                                          .verticalScroll(scrollState)
-                                  else Modifier.fillMaxWidth()
-=======
                                     .togetherWith(
                                         fadeOut(
                                             animationSpec =
@@ -400,8 +366,12 @@
                                       recentItems = recentItems,
                                       onRecentSearchClick = onRecentSearchClick,
                                       onRecentEventClick = onRecentEventClick,
+                                      onRecentProfileClick = onRecentProfileClick,
                                       onShowAllRecents = { showAllRecents = true },
-                                      onEventClick = onEventClick)
+                                      onEventClick = onEventClick,
+                                      sheetState = state,
+                                      userResults = userSearchResults,
+                                      onUserClick = onUserSearchClick)
                                 } else {
                                   val density = LocalDensity.current
                                   val imeBottom = WindowInsets.ime.getBottom(density)
@@ -421,7 +391,6 @@
 
                                   Column(modifier = contentModifier) {
                                     Spacer(modifier = Modifier.height(19.dp))
->>>>>>> b1d9a565
 
                                     CreateEventSection(onCreateEventClick = onCreateEventClick)
 
