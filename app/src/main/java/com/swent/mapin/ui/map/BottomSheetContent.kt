package com.swent.mapin.ui.map

import androidx.compose.animation.AnimatedContent
import androidx.compose.animation.fadeIn
import androidx.compose.animation.fadeOut
import androidx.compose.animation.slideInVertically
import androidx.compose.animation.slideOutVertically
import androidx.compose.animation.togetherWith
import androidx.compose.foundation.ScrollState
import androidx.compose.foundation.clickable
import androidx.compose.foundation.layout.Arrangement
import androidx.compose.foundation.layout.Box
import androidx.compose.foundation.layout.Column
import androidx.compose.foundation.layout.ExperimentalLayoutApi
import androidx.compose.foundation.layout.FlowRow
import androidx.compose.foundation.layout.Row
import androidx.compose.foundation.layout.Spacer
import androidx.compose.foundation.layout.defaultMinSize
import androidx.compose.foundation.layout.fillMaxHeight
import androidx.compose.foundation.layout.fillMaxWidth
import androidx.compose.foundation.layout.height
import androidx.compose.foundation.layout.padding
import androidx.compose.foundation.lazy.LazyColumn
import androidx.compose.foundation.lazy.items
import androidx.compose.foundation.shape.RoundedCornerShape
import androidx.compose.foundation.text.KeyboardActions
import androidx.compose.foundation.text.KeyboardOptions
import androidx.compose.foundation.verticalScroll
import androidx.compose.material.icons.Icons
import androidx.compose.material.icons.filled.Close
import androidx.compose.material3.Button
import androidx.compose.material3.ButtonDefaults
import androidx.compose.material3.HorizontalDivider
import androidx.compose.material3.Icon
import androidx.compose.material3.IconButton
import androidx.compose.material3.MaterialTheme
import androidx.compose.material3.OutlinedButton
import androidx.compose.material3.OutlinedTextField
<<<<<<< HEAD
import androidx.compose.material3.Surface
=======
import androidx.compose.material3.Tab
import androidx.compose.material3.TabRow
>>>>>>> 0e6b8078
import androidx.compose.material3.Text
import androidx.compose.runtime.Composable
import androidx.compose.runtime.LaunchedEffect
import androidx.compose.runtime.Stable
import androidx.compose.runtime.getValue
import androidx.compose.runtime.mutableStateOf
import androidx.compose.runtime.remember
<<<<<<< HEAD
import androidx.compose.runtime.setValue
=======
>>>>>>> 0e6b8078
import androidx.compose.ui.Alignment
import androidx.compose.ui.Modifier
import androidx.compose.ui.focus.FocusRequester
import androidx.compose.ui.focus.focusRequester
import androidx.compose.ui.focus.onFocusChanged
import androidx.compose.ui.graphics.Color
import androidx.compose.ui.platform.LocalFocusManager
import androidx.compose.ui.platform.testTag
import androidx.compose.ui.text.input.ImeAction
import androidx.compose.ui.text.style.TextAlign
import androidx.compose.ui.text.style.TextOverflow
import androidx.compose.ui.unit.dp
import com.swent.mapin.model.event.Event
import com.swent.mapin.ui.components.AddEventPopUp
import com.swent.mapin.ui.components.AddEventPopUpTestTags
import java.text.SimpleDateFormat
import java.util.Locale

// Assisted by AI
/** States for search bar interactions. */
@Stable
data class SearchBarState(
    val query: String,
    val shouldRequestFocus: Boolean,
    val onQueryChange: (String) -> Unit,
    val onTap: () -> Unit,
    val onFocusHandled: () -> Unit,
    val onClear: () -> Unit
)

/**
 * Content for the bottom sheet
 * - Search bar (always visible)
 * - Quick actions
 * - Toggle between Recent Activities and Joined Events
 * - Memory creation form (when showMemoryForm is true)
 *
 * @param state Current bottom sheet state
 * @param fullEntryKey Increments each time we enter full mode - triggers scroll reset
 * @param searchBarState search bar state and callbacks
 * @param showMemoryForm Whether to show memory creation form
 * @param availableEvents List of events that can be linked to memories
 * @param joinedEvents List of events the user has joined
 * @param selectedTab Currently selected tab (Recent Activities or Joined Events)
 * @param topTags List of top tags to display in the discover section
 * @param selectedTags Set of currently selected tags
 * @param onTagClick Callback when a tag is clicked
 * @param onCreateMemoryClick Callback when "Create Memory" button is clicked
 * @param onMemorySave Callback when memory is saved
 * @param onMemoryCancel Callback when memory creation is cancelled
 * @param onTabChange Callback when tab is changed
 * @param onJoinedEventClick Callback when a joined event is clicked
 */
@OptIn(ExperimentalLayoutApi::class)
@Composable
fun BottomSheetContent(
    state: BottomSheetState,
    fullEntryKey: Int,
    searchBarState: SearchBarState,
    showMemoryForm: Boolean = false,
    availableEvents: List<Event> = emptyList(),
    joinedEvents: List<Event> = emptyList(),
    selectedTab: MapScreenViewModel.BottomSheetTab =
        MapScreenViewModel.BottomSheetTab.RECENT_ACTIVITIES,
    topTags: List<String> = emptyList(),
    selectedTags: Set<String> = emptySet(),
    onTagClick: (String) -> Unit = {},
    onCreateMemoryClick: () -> Unit = {},
    onMemorySave: (MemoryFormData) -> Unit = {},
    onMemoryCancel: () -> Unit = {},
<<<<<<< HEAD
    searchResults: List<Event> = emptyList(),
    isSearchMode: Boolean = false,
    recentActivities: List<Event> = emptyList(),
    onEventClick: (Event) -> Unit = {}
=======
    onTabChange: (MapScreenViewModel.BottomSheetTab) -> Unit = {},
    onJoinedEventClick: (Event) -> Unit = {}
>>>>>>> 0e6b8078
) {
    val isFull = state == BottomSheetState.FULL
    val scrollState = remember(fullEntryKey) { ScrollState(0) }
    val focusRequester = remember { FocusRequester() }
    val focusManager = LocalFocusManager.current

    LaunchedEffect(isFull, searchBarState.shouldRequestFocus) {
        if (isFull && searchBarState.shouldRequestFocus) {
            focusRequester.requestFocus()
            searchBarState.onFocusHandled()
        }
    }

    // Animated transition between regular content and memory form
    AnimatedContent(
        targetState = showMemoryForm,
        transitionSpec = {
            (fadeIn(animationSpec = androidx.compose.animation.core.tween(300)) +
                    slideInVertically(
                        animationSpec = androidx.compose.animation.core.tween(300),
                        initialOffsetY = { it / 4 }))
                .togetherWith(
                    fadeOut(animationSpec = androidx.compose.animation.core.tween(200)) +
                            slideOutVertically(
                                animationSpec = androidx.compose.animation.core.tween(200),
                                targetOffsetY = { -it / 4 }))
        },
        label = "memoryFormTransition") { showForm ->
        if (showForm) {
            // Memory form content
            val memoryFormScrollState = remember { ScrollState(0) }
            MemoryFormScreen(
                scrollState = memoryFormScrollState,
                availableEvents = availableEvents,
                onSave = onMemorySave,
                onCancel = onMemoryCancel)
        } else {
            // Regular bottom sheet content
            Column(modifier = Modifier.fillMaxWidth().fillMaxHeight()) {
                SearchBar(
                    value = searchBarState.query,
                    onValueChange = searchBarState.onQueryChange,
                    onTap = searchBarState.onTap,
                    focusRequester = focusRequester,
                    onSearchAction = { focusManager.clearFocus() },
                    onClear = searchBarState.onClear)

                Spacer(modifier = Modifier.height(24.dp))

                if (isSearchMode) {
                    SearchResultsSection(
                        results = searchResults,
                        query = searchBarState.query,
                        modifier = Modifier.weight(1f, fill = true),
                        onEventClick = onEventClick)
                } else {
                    val contentModifier =
                        if (isFull) Modifier.fillMaxWidth().verticalScroll(scrollState)
                        else Modifier.fillMaxWidth()

                    Column(modifier = contentModifier) {
                        QuickActionsSection(onCreateMemoryClick = onCreateMemoryClick)

                        Spacer(modifier = Modifier.height(16.dp))

                        HorizontalDivider(color = Color.Gray.copy(alpha = 0.15f))

                        Spacer(modifier = Modifier.height(16.dp))

<<<<<<< HEAD
                        Text(
                            text = "Recent Activities",
                            style = MaterialTheme.typography.titleMedium,
                            modifier = Modifier.padding(bottom = 8.dp))

                        if (recentActivities.isNotEmpty()) {
                            recentActivities.forEach { event ->
                                ActivityItem(
                                    title = event.title,
                                    description = event.location.name,
                                    modifier = Modifier.clickable { onEventClick(event) })
                            }
                        } else {
                            NoActivitiesMessage(modifier = Modifier.fillMaxWidth())
                        }
=======
              // Tab selector
              TabRow(
                  selectedTabIndex =
                      if (selectedTab == MapScreenViewModel.BottomSheetTab.RECENT_ACTIVITIES) 0
                      else 1,
                  modifier = Modifier.fillMaxWidth()) {
                    Tab(
                        selected =
                            selectedTab == MapScreenViewModel.BottomSheetTab.RECENT_ACTIVITIES,
                        onClick = {
                          onTabChange(MapScreenViewModel.BottomSheetTab.RECENT_ACTIVITIES)
                        },
                        text = { Text("Recent Activities") })
                    Tab(
                        selected = selectedTab == MapScreenViewModel.BottomSheetTab.JOINED_EVENTS,
                        onClick = { onTabChange(MapScreenViewModel.BottomSheetTab.JOINED_EVENTS) },
                        text = { Text("Joined Events") })
                  }

              Spacer(modifier = Modifier.height(16.dp))

              // Content based on selected tab
              when (selectedTab) {
                MapScreenViewModel.BottomSheetTab.RECENT_ACTIVITIES -> {
                  repeat(4) { index ->
                    ActivityItem(
                        title = "Activity ${index + 1}",
                        description = "Example description for activity ${index + 1}.")
                  }
                }
                MapScreenViewModel.BottomSheetTab.JOINED_EVENTS -> {
                  JoinedEventsSection(events = joinedEvents, onEventClick = onJoinedEventClick)
                }
              }
>>>>>>> 0e6b8078

                        Spacer(modifier = Modifier.height(16.dp))

                        HorizontalDivider(color = Color.Gray.copy(alpha = 0.15f))

                        Spacer(modifier = Modifier.height(16.dp))

              // Dynamic tag selection
              if (topTags.isNotEmpty()) {
                TagsSection(topTags = topTags, selectedTags = selectedTags, onTagClick = onTagClick)
              }

                        Spacer(modifier = Modifier.height(24.dp))
                    }
                }
            }
        }
    }
}

@Composable
private fun SearchResultsSection(
    results: List<Event>,
    query: String,
    modifier: Modifier = Modifier,
    onEventClick: (Event) -> Unit = {}
) {
    if (results.isEmpty()) {
        NoResultsMessage(query = query, modifier = modifier)
        return
    }

    val heading = if (query.isBlank()) "All events" else "Results for \"$query\""

    LazyColumn(
        modifier = modifier.fillMaxWidth(), verticalArrangement = Arrangement.spacedBy(12.dp)) {
        item {
            Text(
                text = heading,
                style = MaterialTheme.typography.titleMedium,
                modifier = Modifier.padding(horizontal = 16.dp))
        }

        items(results) { event ->
            SearchResultItem(
                event = event,
                modifier = Modifier.padding(horizontal = 16.dp),
                onClick = { onEventClick(event) })
        }

        item { Spacer(modifier = Modifier.height(8.dp)) }
    }
}

@Composable
private fun NoResultsMessage(query: String, modifier: Modifier = Modifier) {
    val message =
        if (query.isBlank()) {
            "No events available yet."
        } else {
            "No results found"
        }

    val subtitle =
        if (query.isBlank()) {
            "Try again once events are added."
        } else {
            "Try a different keyword or check the spelling."
        }

    Box(modifier = modifier.fillMaxWidth().fillMaxHeight(), contentAlignment = Alignment.Center) {
        Column(horizontalAlignment = Alignment.CenterHorizontally) {
            Text(text = message, style = MaterialTheme.typography.titleMedium)
            Spacer(modifier = Modifier.height(8.dp))
            Text(
                text = subtitle,
                style = MaterialTheme.typography.bodyMedium,
                color = MaterialTheme.colorScheme.onSurfaceVariant,
                textAlign = TextAlign.Center)
        }
    }
}

@Composable
private fun NoActivitiesMessage(modifier: Modifier = Modifier) {
    Box(modifier = modifier.fillMaxWidth(), contentAlignment = Alignment.Center) {
        Column(horizontalAlignment = Alignment.CenterHorizontally) {
            Text(text = "No recent activities", style = MaterialTheme.typography.titleMedium)
            Spacer(modifier = Modifier.height(8.dp))
            Text(
                text = "Your recent activity will appear here once you interact with events or create memories.",
                style = MaterialTheme.typography.bodyMedium,
                color = MaterialTheme.colorScheme.onSurfaceVariant,
                textAlign = TextAlign.Center)
        }
    }
}

@Composable
private fun SearchResultItem(event: Event, modifier: Modifier = Modifier, onClick: () -> Unit = {}) {
    Surface(
        shape = RoundedCornerShape(16.dp),
        tonalElevation = 2.dp,
        modifier = modifier.fillMaxWidth().clickable { onClick() }) {
        Column(
            modifier = Modifier.fillMaxWidth().padding(16.dp),
            verticalArrangement = Arrangement.spacedBy(6.dp)) {
            Text(
                text = event.title,
                style = MaterialTheme.typography.titleMedium,
                maxLines = 2,
                overflow = TextOverflow.Ellipsis)

            if (event.location.name.isNotBlank()) {
                Text(
                    text = event.location.name,
                    style = MaterialTheme.typography.bodyMedium,
                    color = MaterialTheme.colorScheme.onSurfaceVariant,
                    maxLines = 1,
                    overflow = TextOverflow.Ellipsis)
            }

            val tagsSummary = event.tags.take(3).joinToString(separator = " • ")
            if (tagsSummary.isNotBlank()) {
                Text(
                    text = tagsSummary,
                    style = MaterialTheme.typography.labelMedium,
                    color = MaterialTheme.colorScheme.primary,
                    maxLines = 1,
                    overflow = TextOverflow.Ellipsis)
            }

            event.attendeeCount?.let { attendees ->
                Text(
                    text = "$attendees attending",
                    style = MaterialTheme.typography.labelSmall,
                    color = MaterialTheme.colorScheme.onSurfaceVariant)
            }
        }
    }
}

/** Search bar that triggers full mode when tapped. */
@Composable
private fun SearchBar(
    value: String,
    onValueChange: (String) -> Unit,
    onTap: () -> Unit,
    focusRequester: FocusRequester,
    onSearchAction: () -> Unit,
    onClear: () -> Unit,
    modifier: Modifier = Modifier
) {
    var isFocused by remember { mutableStateOf(false) }

    OutlinedTextField(
        value = value,
        onValueChange = onValueChange,
        placeholder = { Text("Search activities") },
        modifier = modifier
            .fillMaxWidth()
            .focusRequester(focusRequester)
            .onFocusChanged { focusState ->
                isFocused = focusState.isFocused
                if (focusState.isFocused) {
                    onTap()
                }
            },
        singleLine = true,
        textStyle = MaterialTheme.typography.bodyLarge,
        trailingIcon = {
            if (isFocused) {
                IconButton(onClick = onClear) {
                    Icon(imageVector = Icons.Filled.Close, contentDescription = "Clear search")
                }
            }
        },
        keyboardOptions = KeyboardOptions(imeAction = ImeAction.Search),
        keyboardActions = KeyboardActions(onSearch = { onSearchAction() }))
}

/** Row of quick action buttons (Create Memory, Create Event, Filters). */
@Composable
private fun QuickActionsSection(modifier: Modifier = Modifier, onCreateMemoryClick: () -> Unit) {
  val focusManager = LocalFocusManager.current
  val showDialog = remember { mutableStateOf(false) }
  Column(modifier = modifier.fillMaxWidth()) {
    Text(
        text = "Quick Actions",
        style = MaterialTheme.typography.titleMedium,
        modifier = Modifier.padding(bottom = 16.dp))

    Row(modifier = Modifier.fillMaxWidth(), horizontalArrangement = Arrangement.spacedBy(12.dp)) {
      QuickActionButton(
          text = "Create Memory", modifier = Modifier.weight(1f), onClick = onCreateMemoryClick)
      QuickActionButton(
          text = "Create Event",
          modifier = Modifier.weight(1f),
          onClick = {
            focusManager.clearFocus()
            showDialog.value = true
          })
      QuickActionButton(
          text = "Filters", modifier = Modifier.weight(1f), onClick = { focusManager.clearFocus() })
    }
  }
  if (showDialog.value) {
    AddEventPopUp(
        modifier = Modifier.testTag(AddEventPopUpTestTags.POPUP),
        onDone = { showDialog.value = false },
        onBack = { showDialog.value = false },
        onCancel = { showDialog.value = false },
        onDismiss = { showDialog.value = false },
    )
  }
}

/** button for quick actions */
@Composable
private fun QuickActionButton(text: String, modifier: Modifier = Modifier, onClick: () -> Unit) {
  Button(
      onClick = onClick,
      modifier = modifier.defaultMinSize(minHeight = 44.dp).padding(horizontal = 4.dp),
      shape = RoundedCornerShape(20.dp),
      colors =
          ButtonDefaults.buttonColors(
              containerColor = MaterialTheme.colorScheme.primary,
              contentColor = MaterialTheme.colorScheme.onPrimary)) {
        Text(
            text = text,
            textAlign = TextAlign.Center,
            maxLines = 2,
            softWrap = true,
            style = MaterialTheme.typography.labelLarge)
      }
}

/** List item displaying an activity title and description. */
@Composable
private fun ActivityItem(title: String, description: String, modifier: Modifier = Modifier) {
  Column(modifier = modifier.fillMaxWidth().padding(vertical = 8.dp)) {
    Text(text = title, style = MaterialTheme.typography.titleSmall)
    Spacer(modifier = Modifier.height(4.dp))
    Text(text = description, style = MaterialTheme.typography.bodySmall, color = Color.Gray)
  }
}

/** Section displaying joined events with click handling. */
@Composable
private fun JoinedEventsSection(events: List<Event>, onEventClick: (Event) -> Unit) {
  if (events.isEmpty()) {
    // Empty state
    Column(
        modifier = Modifier.fillMaxWidth().padding(vertical = 24.dp),
        horizontalAlignment = Alignment.CenterHorizontally) {
          Text(
              text = "You haven't joined any events yet",
              style = MaterialTheme.typography.bodyMedium,
              color = Color.Gray,
              textAlign = TextAlign.Center)
        }
  } else {
    Column(modifier = Modifier.fillMaxWidth()) {
      events.forEach { event ->
        val dateFormatter = SimpleDateFormat("MMM dd, yyyy", Locale.getDefault())
        val formattedDate = event.date?.toDate()?.let { dateFormatter.format(it) } ?: "No date"

        Column(
            modifier =
                Modifier.fillMaxWidth()
                    .clickable { onEventClick(event) }
                    .padding(vertical = 12.dp)) {
              Text(text = event.title, style = MaterialTheme.typography.titleSmall)
              Spacer(modifier = Modifier.height(4.dp))
              Text(
                  text = formattedDate,
                  style = MaterialTheme.typography.bodySmall,
                  color = Color.Gray)
              Spacer(modifier = Modifier.height(2.dp))
              Text(
                  text = event.location.name,
                  style = MaterialTheme.typography.bodySmall,
                  color = Color.Gray,
                  maxLines = 1,
                  overflow = TextOverflow.Ellipsis)
            }

        HorizontalDivider(color = Color.Gray.copy(alpha = 0.15f))
      }
    }
  }
}

/** Tag item for discover section - displays tag text and handles selection. */
@Composable
private fun TagItem(
    text: String,
    isSelected: Boolean,
    onClick: () -> Unit,
    modifier: Modifier = Modifier
) {
  val backgroundColor = if (isSelected) MaterialTheme.colorScheme.primary else Color.Transparent
  val contentColor =
      if (isSelected) MaterialTheme.colorScheme.onPrimary else MaterialTheme.colorScheme.primary

  OutlinedButton(
      onClick = onClick,
      modifier = modifier.padding(4.dp).defaultMinSize(minHeight = 36.dp),
      shape = RoundedCornerShape(16.dp),
      colors =
          ButtonDefaults.buttonColors(
              containerColor = backgroundColor, contentColor = contentColor)) {
        Text(
            text = text,
            style = MaterialTheme.typography.bodySmall,
            textAlign = TextAlign.Center,
            maxLines = 1,
            overflow = TextOverflow.Ellipsis)
      }
}

/** Section displaying dynamic tags - replaces the hardcoded discover section. */
@OptIn(ExperimentalLayoutApi::class)
@Composable
private fun TagsSection(
    topTags: List<String>,
    selectedTags: Set<String>,
    onTagClick: (String) -> Unit,
    modifier: Modifier = Modifier
) {
  Column(modifier = modifier.fillMaxWidth()) {
    Text(
        text = "Discover",
        style = MaterialTheme.typography.titleMedium,
        modifier = Modifier.padding(bottom = 8.dp))

    FlowRow(
        modifier = Modifier.fillMaxWidth(),
        horizontalArrangement = Arrangement.spacedBy(8.dp),
        verticalArrangement = Arrangement.spacedBy(8.dp)) {
          topTags.forEach { tag ->
            val isSelected = selectedTags.contains(tag)
            TagItem(text = tag, isSelected = isSelected, onClick = { onTagClick(tag) })
          }
        }
  }
}<|MERGE_RESOLUTION|>--- conflicted
+++ resolved
@@ -36,12 +36,9 @@
 import androidx.compose.material3.MaterialTheme
 import androidx.compose.material3.OutlinedButton
 import androidx.compose.material3.OutlinedTextField
-<<<<<<< HEAD
 import androidx.compose.material3.Surface
-=======
 import androidx.compose.material3.Tab
 import androidx.compose.material3.TabRow
->>>>>>> 0e6b8078
 import androidx.compose.material3.Text
 import androidx.compose.runtime.Composable
 import androidx.compose.runtime.LaunchedEffect
@@ -49,10 +46,8 @@
 import androidx.compose.runtime.getValue
 import androidx.compose.runtime.mutableStateOf
 import androidx.compose.runtime.remember
-<<<<<<< HEAD
 import androidx.compose.runtime.setValue
-=======
->>>>>>> 0e6b8078
+import androidx.compose.ui.Alignment
 import androidx.compose.ui.Alignment
 import androidx.compose.ui.Modifier
 import androidx.compose.ui.focus.FocusRequester
@@ -123,51 +118,49 @@
     onCreateMemoryClick: () -> Unit = {},
     onMemorySave: (MemoryFormData) -> Unit = {},
     onMemoryCancel: () -> Unit = {},
-<<<<<<< HEAD
     searchResults: List<Event> = emptyList(),
     isSearchMode: Boolean = false,
     recentActivities: List<Event> = emptyList(),
     onEventClick: (Event) -> Unit = {}
-=======
+    onMemoryCancel: () -> Unit = {},
     onTabChange: (MapScreenViewModel.BottomSheetTab) -> Unit = {},
     onJoinedEventClick: (Event) -> Unit = {}
->>>>>>> 0e6b8078
 ) {
-    val isFull = state == BottomSheetState.FULL
-    val scrollState = remember(fullEntryKey) { ScrollState(0) }
-    val focusRequester = remember { FocusRequester() }
-    val focusManager = LocalFocusManager.current
-
-    LaunchedEffect(isFull, searchBarState.shouldRequestFocus) {
-        if (isFull && searchBarState.shouldRequestFocus) {
-            focusRequester.requestFocus()
-            searchBarState.onFocusHandled()
-        }
-    }
-
-    // Animated transition between regular content and memory form
-    AnimatedContent(
-        targetState = showMemoryForm,
-        transitionSpec = {
-            (fadeIn(animationSpec = androidx.compose.animation.core.tween(300)) +
-                    slideInVertically(
-                        animationSpec = androidx.compose.animation.core.tween(300),
-                        initialOffsetY = { it / 4 }))
-                .togetherWith(
-                    fadeOut(animationSpec = androidx.compose.animation.core.tween(200)) +
-                            slideOutVertically(
-                                animationSpec = androidx.compose.animation.core.tween(200),
-                                targetOffsetY = { -it / 4 }))
-        },
-        label = "memoryFormTransition") { showForm ->
+  val isFull = state == BottomSheetState.FULL
+  val scrollState = remember(fullEntryKey) { ScrollState(0) }
+  val focusRequester = remember { FocusRequester() }
+  val focusManager = LocalFocusManager.current
+
+  LaunchedEffect(isFull, searchBarState.shouldRequestFocus) {
+    if (isFull && searchBarState.shouldRequestFocus) {
+      focusRequester.requestFocus()
+      searchBarState.onFocusHandled()
+    }
+  }
+
+  // Animated transition between regular content and memory form
+  AnimatedContent(
+      targetState = showMemoryForm,
+      transitionSpec = {
+        (fadeIn(animationSpec = androidx.compose.animation.core.tween(300)) +
+                slideInVertically(
+                    animationSpec = androidx.compose.animation.core.tween(300),
+                    initialOffsetY = { it / 4 }))
+            .togetherWith(
+                fadeOut(animationSpec = androidx.compose.animation.core.tween(200)) +
+                    slideOutVertically(
+                        animationSpec = androidx.compose.animation.core.tween(200),
+                        targetOffsetY = { -it / 4 }))
+      },
+      label = "memoryFormTransition") { showForm ->
         if (showForm) {
-            // Memory form content
-            val memoryFormScrollState = remember { ScrollState(0) }
-            MemoryFormScreen(
-                scrollState = memoryFormScrollState,
-                availableEvents = availableEvents,
-                onSave = onMemorySave,
-                onCancel = onMemoryCancel)
+          // Memory form content
+          val memoryFormScrollState = remember { ScrollState(0) }
+          MemoryFormScreen(
+              scrollState = memoryFormScrollState,
+              availableEvents = availableEvents,
+              onSave = onMemorySave,
+              onCancel = onMemoryCancel)
         } else {
             // Regular bottom sheet content
             Column(modifier = Modifier.fillMaxWidth().fillMaxHeight()) {
@@ -201,7 +194,6 @@
 
                         Spacer(modifier = Modifier.height(16.dp))
 
-<<<<<<< HEAD
                         Text(
                             text = "Recent Activities",
                             style = MaterialTheme.typography.titleMedium,
@@ -217,7 +209,6 @@
                         } else {
                             NoActivitiesMessage(modifier = Modifier.fillMaxWidth())
                         }
-=======
               // Tab selector
               TabRow(
                   selectedTabIndex =
@@ -252,13 +243,12 @@
                   JoinedEventsSection(events = joinedEvents, onEventClick = onJoinedEventClick)
                 }
               }
->>>>>>> 0e6b8078
-
-                        Spacer(modifier = Modifier.height(16.dp))
-
-                        HorizontalDivider(color = Color.Gray.copy(alpha = 0.15f))
-
-                        Spacer(modifier = Modifier.height(16.dp))
+
+              Spacer(modifier = Modifier.height(16.dp))
+
+              HorizontalDivider(color = Color.Gray.copy(alpha = 0.15f))
+
+              Spacer(modifier = Modifier.height(16.dp))
 
               // Dynamic tag selection
               if (topTags.isNotEmpty()) {
@@ -500,52 +490,6 @@
   }
 }
 
-/** Section displaying joined events with click handling. */
-@Composable
-private fun JoinedEventsSection(events: List<Event>, onEventClick: (Event) -> Unit) {
-  if (events.isEmpty()) {
-    // Empty state
-    Column(
-        modifier = Modifier.fillMaxWidth().padding(vertical = 24.dp),
-        horizontalAlignment = Alignment.CenterHorizontally) {
-          Text(
-              text = "You haven't joined any events yet",
-              style = MaterialTheme.typography.bodyMedium,
-              color = Color.Gray,
-              textAlign = TextAlign.Center)
-        }
-  } else {
-    Column(modifier = Modifier.fillMaxWidth()) {
-      events.forEach { event ->
-        val dateFormatter = SimpleDateFormat("MMM dd, yyyy", Locale.getDefault())
-        val formattedDate = event.date?.toDate()?.let { dateFormatter.format(it) } ?: "No date"
-
-        Column(
-            modifier =
-                Modifier.fillMaxWidth()
-                    .clickable { onEventClick(event) }
-                    .padding(vertical = 12.dp)) {
-              Text(text = event.title, style = MaterialTheme.typography.titleSmall)
-              Spacer(modifier = Modifier.height(4.dp))
-              Text(
-                  text = formattedDate,
-                  style = MaterialTheme.typography.bodySmall,
-                  color = Color.Gray)
-              Spacer(modifier = Modifier.height(2.dp))
-              Text(
-                  text = event.location.name,
-                  style = MaterialTheme.typography.bodySmall,
-                  color = Color.Gray,
-                  maxLines = 1,
-                  overflow = TextOverflow.Ellipsis)
-            }
-
-        HorizontalDivider(color = Color.Gray.copy(alpha = 0.15f))
-      }
-    }
-  }
-}
-
 /** Tag item for discover section - displays tag text and handles selection. */
 @Composable
 private fun TagItem(
