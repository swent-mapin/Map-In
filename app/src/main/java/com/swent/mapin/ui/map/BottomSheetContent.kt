package com.swent.mapin.ui.map

import androidx.compose.animation.AnimatedContent
import androidx.compose.animation.fadeIn
import androidx.compose.animation.fadeOut
import androidx.compose.animation.slideInVertically
import androidx.compose.animation.slideOutVertically
import androidx.compose.animation.togetherWith
import androidx.compose.foundation.ScrollState
import androidx.compose.foundation.layout.*
import androidx.compose.foundation.shape.RoundedCornerShape
import androidx.compose.foundation.text.KeyboardActions
import androidx.compose.foundation.text.KeyboardOptions
import androidx.compose.foundation.verticalScroll
import androidx.compose.material.icons.Icons
import androidx.compose.material.icons.filled.Close
import androidx.compose.material3.*
import androidx.compose.runtime.*
import androidx.compose.ui.Modifier
import androidx.compose.ui.focus.FocusRequester
import androidx.compose.ui.focus.focusRequester
import androidx.compose.ui.focus.onFocusChanged
import androidx.compose.ui.graphics.Color
import androidx.compose.ui.platform.LocalFocusManager
import androidx.compose.ui.text.input.ImeAction
import androidx.compose.ui.text.style.TextAlign
import androidx.compose.ui.text.style.TextOverflow
import androidx.compose.ui.unit.dp
import com.swent.mapin.model.event.Event

/**
<<<<<<< HEAD
 * Content of the bottom sheet, including search bar, quick actions, recent activities, and discover
 * section.
 */
/**
 * Content of the bottom sheet, including search bar, quick actions, recent activities, and discover
 * section.
 *
 * @param state Current state of the bottom sheet (COLLAPSED, MEDIUM, FULL)
 * @param fullEntryKey Key that changes when entering full state to reset scroll position
 * @param searchViewModel ViewModel managing search state and logic
 * @param onExitSearch Callback when exiting search mode (optional)
=======
 * Content for the bottom sheet
 * - Search bar (always visible)
 * - Quick actions
 * - (Temporary) Recent activities
 * - (Temporary) Discover section
 * - Memory creation form (when showMemoryForm is true)
 *
 * @param state Current bottom sheet state
 * @param fullEntryKey Increments each time we enter full mode - triggers scroll reset
 * @param searchBarState search bar state and callbacks
 * @param showMemoryForm Whether to show memory creation form
 * @param availableEvents List of events that can be linked to memories
 * @param onCreateMemoryClick Callback when "Create Memory" button is clicked
 * @param onMemorySave Callback when memory is saved
 * @param onMemoryCancel Callback when memory creation is cancelled
>>>>>>> 9e7c598c
 */
@Composable
fun BottomSheetContent(
    state: BottomSheetState,
    fullEntryKey: Int,
<<<<<<< HEAD
    searchViewModel: SearchViewModel,
    onExitSearch: () -> Unit = {}
) {
  val ui = searchViewModel.ui.collectAsState().value

  val isFull = state == BottomSheetState.FULL || ui.searchMode

=======
    searchBarState: SearchBarState,
    showMemoryForm: Boolean = false,
    availableEvents: List<Event> = emptyList(),
    onCreateMemoryClick: () -> Unit = {},
    onMemorySave: (MemoryFormData) -> Unit = {},
    onMemoryCancel: () -> Unit = {}
) {
  val isFull = state == BottomSheetState.FULL
>>>>>>> 9e7c598c
  val scrollState = remember(fullEntryKey) { ScrollState(0) }
  val focusRequester = remember { FocusRequester() }
  val focusManager = LocalFocusManager.current

  LaunchedEffect(ui.shouldRequestFocus) {
    if (ui.shouldRequestFocus) {
      focusRequester.requestFocus()
      searchViewModel.onFocusHandled()
    }
  }

<<<<<<< HEAD
  Column(modifier = Modifier.fillMaxWidth()) {
    SearchBar(
        value = ui.query,
        onValueChange = searchViewModel::onQueryChange,
        isFull = isFull,
        onTap = { if (!isFull) searchViewModel.onSearchTapped() },
        focusRequester = focusRequester,
        onSearchAction = { focusManager.clearFocus() },
        onClear = {
          focusManager.clearFocus()
          searchViewModel.onClearSearch()
          onExitSearch()
        })
=======
  // Animated transition between regular content and memory form
  AnimatedContent(
      targetState = showMemoryForm,
      transitionSpec = {
        (fadeIn(animationSpec = androidx.compose.animation.core.tween(300)) +
                slideInVertically(
                    animationSpec = androidx.compose.animation.core.tween(300),
                    initialOffsetY = { it / 4 }))
            .togetherWith(
                fadeOut(animationSpec = androidx.compose.animation.core.tween(200)) +
                    slideOutVertically(
                        animationSpec = androidx.compose.animation.core.tween(200),
                        targetOffsetY = { -it / 4 }))
      },
      label = "memoryFormTransition") { showForm ->
        if (showForm) {
          // Memory form content
          val memoryFormScrollState = remember { ScrollState(0) }
          MemoryFormScreen(
              scrollState = memoryFormScrollState,
              availableEvents = availableEvents,
              onSave = onMemorySave,
              onCancel = onMemoryCancel)
        } else {
          // Regular bottom sheet content
          Column(modifier = Modifier.fillMaxWidth()) {
            SearchBar(
                value = searchBarState.query,
                onValueChange = searchBarState.onQueryChange,
                isFull = isFull,
                onTap = { if (!isFull) searchBarState.onTap() },
                focusRequester = focusRequester,
                onSearchAction = { focusManager.clearFocus() })
>>>>>>> 9e7c598c

            Spacer(modifier = Modifier.height(24.dp))

            val contentModifier =
                if (isFull) Modifier.fillMaxWidth().verticalScroll(scrollState)
                else Modifier.fillMaxWidth()

<<<<<<< HEAD
    Column(modifier = contentModifier) {
      if (ui.searchMode) {
        SearchResultsList(
            items = ui.results,
            showEmpty = ui.showNoResults,
            onClear = {
              focusManager.clearFocus()
              searchViewModel.onClearSearch()
              onExitSearch()
            })
      } else {
        QuickActionsSection()

        Spacer(modifier = Modifier.height(16.dp))
        HorizontalDivider(color = Color.Gray.copy(alpha = 0.15f))
        Spacer(modifier = Modifier.height(16.dp))

        Text(
            text = "Recent Activities",
            style = MaterialTheme.typography.titleMedium,
            modifier = Modifier.padding(bottom = 8.dp))

        repeat(4) { index ->
          ActivityItem(
              title = "Activity ${index + 1}",
              description = "Example description for activity ${index + 1}.")
        }

        Spacer(modifier = Modifier.height(16.dp))
        HorizontalDivider(color = Color.Gray.copy(alpha = 0.15f))
        Spacer(modifier = Modifier.height(16.dp))

        Text(
            text = "Discover",
            style = MaterialTheme.typography.titleMedium,
            modifier = Modifier.padding(bottom = 8.dp))

        val categories = listOf("Sports", "Music", "Food", "Art", "Outdoors", "Learning")
        categories.forEach { category ->
          OutlinedButton(
              onClick = {}, modifier = Modifier.fillMaxWidth().padding(vertical = 4.dp)) {
                Text(category, maxLines = 1, overflow = TextOverflow.Ellipsis)
              }
        }

        Spacer(modifier = Modifier.height(24.dp))
      }
    }
  }
=======
            Column(modifier = contentModifier) {
              QuickActionsSection(onCreateMemoryClick = onCreateMemoryClick)

              Spacer(modifier = Modifier.height(16.dp))

              HorizontalDivider(color = Color.Gray.copy(alpha = 0.15f))

              Spacer(modifier = Modifier.height(16.dp))

              Text(
                  text = "Recent Activities",
                  style = MaterialTheme.typography.titleMedium,
                  modifier = Modifier.padding(bottom = 8.dp))

              repeat(4) { index ->
                ActivityItem(
                    title = "Activity ${index + 1}",
                    description = "Example description for activity ${index + 1}.")
              }

              Spacer(modifier = Modifier.height(16.dp))

              HorizontalDivider(color = Color.Gray.copy(alpha = 0.15f))

              Spacer(modifier = Modifier.height(16.dp))

              Text(
                  text = "Discover",
                  style = MaterialTheme.typography.titleMedium,
                  modifier = Modifier.padding(bottom = 8.dp))

              val categories = listOf("Sports", "Music", "Food", "Art", "Outdoors", "Learning")
              categories.forEach { category ->
                OutlinedButton(
                    onClick = {}, modifier = Modifier.fillMaxWidth().padding(vertical = 4.dp)) {
                      Text(category, maxLines = 1, overflow = TextOverflow.Ellipsis)
                    }
              }

              Spacer(modifier = Modifier.height(24.dp))
            }
          }
        }
      }
>>>>>>> 9e7c598c
}

/** Search bar that triggers full mode when tapped, includes Clear (X). */
@Composable
private fun SearchBar(
    value: String,
    onValueChange: (String) -> Unit,
    isFull: Boolean,
    onTap: () -> Unit,
    focusRequester: FocusRequester,
    onSearchAction: () -> Unit,
    onClear: () -> Unit,
    modifier: Modifier = Modifier
) {
  OutlinedTextField(
      value = value,
      onValueChange = onValueChange,
      placeholder = { Text("Search activities") },
      trailingIcon = {
        if (value.isNotEmpty()) {
          IconButton(onClick = onClear) {
            Icon(Icons.Filled.Close, contentDescription = "Clear search")
          }
        }
      },
      modifier =
          modifier.fillMaxWidth().focusRequester(focusRequester).onFocusChanged { focusState ->
            if (!isFull && focusState.isFocused) onTap()
          },
      singleLine = true,
      textStyle = MaterialTheme.typography.bodyLarge,
      keyboardOptions = KeyboardOptions(imeAction = ImeAction.Search),
      keyboardActions = KeyboardActions(onSearch = { onSearchAction() }),
  )
}

/** Results list + empty state. */
@Composable
fun SearchResultsList(
    items: List<com.swent.mapin.model.event.Event>,
    showEmpty: Boolean,
    onClear: () -> Unit
) {
  Column(Modifier.fillMaxWidth()) {
    Row(Modifier.fillMaxWidth(), horizontalArrangement = Arrangement.SpaceBetween) {
      Text("Results", style = MaterialTheme.typography.titleMedium)
      TextButton(onClick = onClear) { Text("Clear") }
    }

    if (showEmpty) {
      Text(
          text = "No results found",
          style = MaterialTheme.typography.bodyMedium,
          color = Color.Gray,
          modifier = Modifier.padding(top = 8.dp))
    } else {
      items.forEach { e ->
        Text(e.title, style = MaterialTheme.typography.bodyLarge)
        if (e.locationName.isNotBlank()) {
          Text(e.locationName, style = MaterialTheme.typography.bodySmall, color = Color.Gray)
        }
        Spacer(Modifier.height(8.dp))
        HorizontalDivider(color = Color.Gray.copy(alpha = 0.15f))
        Spacer(Modifier.height(8.dp))
      }
    }
  }
}

/** Row of quick action buttons (Create Memory, Create Event, Filters). */
@Composable
private fun QuickActionsSection(modifier: Modifier = Modifier, onCreateMemoryClick: () -> Unit) {
  val focusManager = LocalFocusManager.current
  Column(modifier = modifier.fillMaxWidth()) {
    Text(
        text = "Quick Actions",
        style = MaterialTheme.typography.titleMedium,
        modifier = Modifier.padding(bottom = 16.dp))

    Row(modifier = Modifier.fillMaxWidth(), horizontalArrangement = Arrangement.spacedBy(12.dp)) {
      QuickActionButton(
          text = "Create Memory", modifier = Modifier.weight(1f), onClick = onCreateMemoryClick)
      QuickActionButton(
          text = "Create Event",
          modifier = Modifier.weight(1f),
          onClick = { focusManager.clearFocus() })
      QuickActionButton(
          text = "Filters", modifier = Modifier.weight(1f), onClick = { focusManager.clearFocus() })
    }
  }
}

/** button for quick actions */
@Composable
private fun QuickActionButton(text: String, modifier: Modifier = Modifier, onClick: () -> Unit) {
  Button(
      onClick = onClick,
      modifier = modifier.defaultMinSize(minHeight = 44.dp).padding(horizontal = 4.dp),
      shape = RoundedCornerShape(20.dp),
      colors =
          ButtonDefaults.buttonColors(
              containerColor = MaterialTheme.colorScheme.primary,
              contentColor = MaterialTheme.colorScheme.onPrimary)) {
        Text(
            text = text,
            textAlign = TextAlign.Center,
            maxLines = 2,
            softWrap = true,
            style = MaterialTheme.typography.labelLarge)
      }
}

/** List item displaying an activity title and description. */
@Composable
private fun ActivityItem(title: String, description: String, modifier: Modifier = Modifier) {
  Column(modifier = modifier.fillMaxWidth().padding(vertical = 8.dp)) {
    Text(text = title, style = MaterialTheme.typography.titleSmall)
    Spacer(modifier = Modifier.height(4.dp))
    Text(text = description, style = MaterialTheme.typography.bodySmall, color = Color.Gray)
  }
}<|MERGE_RESOLUTION|>--- conflicted
+++ resolved
@@ -29,19 +29,12 @@
 import com.swent.mapin.model.event.Event
 
 /**
-<<<<<<< HEAD
  * Content of the bottom sheet, including search bar, quick actions, recent activities, and discover
  * section.
  */
 /**
  * Content of the bottom sheet, including search bar, quick actions, recent activities, and discover
  * section.
- *
- * @param state Current state of the bottom sheet (COLLAPSED, MEDIUM, FULL)
- * @param fullEntryKey Key that changes when entering full state to reset scroll position
- * @param searchViewModel ViewModel managing search state and logic
- * @param onExitSearch Callback when exiting search mode (optional)
-=======
  * Content for the bottom sheet
  * - Search bar (always visible)
  * - Quick actions
@@ -49,6 +42,10 @@
  * - (Temporary) Discover section
  * - Memory creation form (when showMemoryForm is true)
  *
+ * @param state Current state of the bottom sheet (COLLAPSED, MEDIUM, FULL)
+ * @param fullEntryKey Key that changes when entering full state to reset scroll position
+ * @param searchViewModel ViewModel managing search state and logic
+ * @param onExitSearch Callback when exiting search mode (optional)
  * @param state Current bottom sheet state
  * @param fullEntryKey Increments each time we enter full mode - triggers scroll reset
  * @param searchBarState search bar state and callbacks
@@ -57,13 +54,11 @@
  * @param onCreateMemoryClick Callback when "Create Memory" button is clicked
  * @param onMemorySave Callback when memory is saved
  * @param onMemoryCancel Callback when memory creation is cancelled
->>>>>>> 9e7c598c
  */
 @Composable
 fun BottomSheetContent(
     state: BottomSheetState,
     fullEntryKey: Int,
-<<<<<<< HEAD
     searchViewModel: SearchViewModel,
     onExitSearch: () -> Unit = {}
 ) {
@@ -71,7 +66,9 @@
 
   val isFull = state == BottomSheetState.FULL || ui.searchMode
 
-=======
+fun BottomSheetContent(
+    state: BottomSheetState,
+    fullEntryKey: Int,
     searchBarState: SearchBarState,
     showMemoryForm: Boolean = false,
     availableEvents: List<Event> = emptyList(),
@@ -80,7 +77,6 @@
     onMemoryCancel: () -> Unit = {}
 ) {
   val isFull = state == BottomSheetState.FULL
->>>>>>> 9e7c598c
   val scrollState = remember(fullEntryKey) { ScrollState(0) }
   val focusRequester = remember { FocusRequester() }
   val focusManager = LocalFocusManager.current
@@ -92,7 +88,6 @@
     }
   }
 
-<<<<<<< HEAD
   Column(modifier = Modifier.fillMaxWidth()) {
     SearchBar(
         value = ui.query,
@@ -106,7 +101,6 @@
           searchViewModel.onClearSearch()
           onExitSearch()
         })
-=======
   // Animated transition between regular content and memory form
   AnimatedContent(
       targetState = showMemoryForm,
@@ -140,7 +134,6 @@
                 onTap = { if (!isFull) searchBarState.onTap() },
                 focusRequester = focusRequester,
                 onSearchAction = { focusManager.clearFocus() })
->>>>>>> 9e7c598c
 
             Spacer(modifier = Modifier.height(24.dp))
 
@@ -148,7 +141,6 @@
                 if (isFull) Modifier.fillMaxWidth().verticalScroll(scrollState)
                 else Modifier.fillMaxWidth()
 
-<<<<<<< HEAD
     Column(modifier = contentModifier) {
       if (ui.searchMode) {
         SearchResultsList(
@@ -161,30 +153,55 @@
             })
       } else {
         QuickActionsSection()
+            Column(modifier = contentModifier) {
+              QuickActionsSection(onCreateMemoryClick = onCreateMemoryClick)
 
         Spacer(modifier = Modifier.height(16.dp))
         HorizontalDivider(color = Color.Gray.copy(alpha = 0.15f))
         Spacer(modifier = Modifier.height(16.dp))
+              Spacer(modifier = Modifier.height(16.dp))
+
+              HorizontalDivider(color = Color.Gray.copy(alpha = 0.15f))
+
+              Spacer(modifier = Modifier.height(16.dp))
 
         Text(
             text = "Recent Activities",
             style = MaterialTheme.typography.titleMedium,
             modifier = Modifier.padding(bottom = 8.dp))
+              Text(
+                  text = "Recent Activities",
+                  style = MaterialTheme.typography.titleMedium,
+                  modifier = Modifier.padding(bottom = 8.dp))
 
         repeat(4) { index ->
           ActivityItem(
               title = "Activity ${index + 1}",
               description = "Example description for activity ${index + 1}.")
         }
+              repeat(4) { index ->
+                ActivityItem(
+                    title = "Activity ${index + 1}",
+                    description = "Example description for activity ${index + 1}.")
+              }
 
         Spacer(modifier = Modifier.height(16.dp))
         HorizontalDivider(color = Color.Gray.copy(alpha = 0.15f))
         Spacer(modifier = Modifier.height(16.dp))
+              Spacer(modifier = Modifier.height(16.dp))
+
+              HorizontalDivider(color = Color.Gray.copy(alpha = 0.15f))
+
+              Spacer(modifier = Modifier.height(16.dp))
 
         Text(
             text = "Discover",
             style = MaterialTheme.typography.titleMedium,
             modifier = Modifier.padding(bottom = 8.dp))
+              Text(
+                  text = "Discover",
+                  style = MaterialTheme.typography.titleMedium,
+                  modifier = Modifier.padding(bottom = 8.dp))
 
         val categories = listOf("Sports", "Music", "Food", "Art", "Outdoors", "Learning")
         categories.forEach { category ->
@@ -193,43 +210,6 @@
                 Text(category, maxLines = 1, overflow = TextOverflow.Ellipsis)
               }
         }
-
-        Spacer(modifier = Modifier.height(24.dp))
-      }
-    }
-  }
-=======
-            Column(modifier = contentModifier) {
-              QuickActionsSection(onCreateMemoryClick = onCreateMemoryClick)
-
-              Spacer(modifier = Modifier.height(16.dp))
-
-              HorizontalDivider(color = Color.Gray.copy(alpha = 0.15f))
-
-              Spacer(modifier = Modifier.height(16.dp))
-
-              Text(
-                  text = "Recent Activities",
-                  style = MaterialTheme.typography.titleMedium,
-                  modifier = Modifier.padding(bottom = 8.dp))
-
-              repeat(4) { index ->
-                ActivityItem(
-                    title = "Activity ${index + 1}",
-                    description = "Example description for activity ${index + 1}.")
-              }
-
-              Spacer(modifier = Modifier.height(16.dp))
-
-              HorizontalDivider(color = Color.Gray.copy(alpha = 0.15f))
-
-              Spacer(modifier = Modifier.height(16.dp))
-
-              Text(
-                  text = "Discover",
-                  style = MaterialTheme.typography.titleMedium,
-                  modifier = Modifier.padding(bottom = 8.dp))
-
               val categories = listOf("Sports", "Music", "Food", "Art", "Outdoors", "Learning")
               categories.forEach { category ->
                 OutlinedButton(
@@ -238,12 +218,15 @@
                     }
               }
 
+        Spacer(modifier = Modifier.height(24.dp))
+      }
+    }
+  }
               Spacer(modifier = Modifier.height(24.dp))
             }
           }
         }
       }
->>>>>>> 9e7c598c
 }
 
 /** Search bar that triggers full mode when tapped, includes Clear (X). */
