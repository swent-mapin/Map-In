--- conflicted
+++ resolved
@@ -133,13 +133,10 @@
     // Memory form and events
     currentScreen: BottomSheetScreen = BottomSheetScreen.MAIN_CONTENT,
     availableEvents: List<Event> = emptyList(),
-<<<<<<< HEAD
     // Optional initial event to prefill memory form when opening it
     initialMemoryEvent: Event? = null,
     // Joined/Saved/Attended events
-=======
     // Joined/Saved/Owned events
->>>>>>> 0fcae52a
     joinedEvents: List<Event> = emptyList(),
     attendedEvents: List<Event> = emptyList(),
     savedEvents: List<Event> = emptyList(),
