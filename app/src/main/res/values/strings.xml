<resources>
    <string name="app_name">MapIn</string>
    <string name="event_creation_title">New Event Manager</string>
    <string name="title_text">Title *</string>
    <string name="date_text">Date and Time *</string>
    <string name="date_time_error">Please pick a valid time and date !</string>
    <string name="time_text">Pick a time</string>
    <string name="location_text">Location *</string>
    <string name="description_text">Description *</string>
    <string name="title_field">Title</string>
    <string name="date_field">Date</string>
    <string name="time_field">Pick a time</string>
    <string name="location_field">Location</string>
    <string name="description_field">Description</string>
    <string name="tag_text">Tags (optional)</string>
    <string name="tag_field">Tags</string>
    <string name="price_field">Price</string>
    <string name="price_text">Price (optional)</string>
    <string name="price_place_holder">Entry price:</string>
<<<<<<< HEAD
    <string name="pick_location_on_map">Pick location on map</string>
=======
    <string name="capacity_field">Capacity</string>
    <string name="capacity_text">Maximum capacity (optional, up to 10,000)</string>
    <string name="capacity_place_holder">Max attendees:</string>
>>>>>>> baefb757
    <string name="currency_switzerland">CHF</string>
    <string name="title_place_holder">Enter the name of your event:</string>
    <string name="day_place_holder">DD</string>
    <string name="month_place_holder">MM</string>
    <string name="year_place_holder">YY</string>
    <string name="location_place_holder">Where is it happening?</string>
    <string name="description_place_holder">Describe your cool event:</string>
    <string name="add_tag_place_holder">Add tags: #party #epfl #sport …</string>
    <string name="end_date_text">End Date and Time *</string>
    <string name="save_button">Save</string>
    <string name="cancel_button">Cancel</string>
    <string name="time">Time</string>
    <string name="public_event">Public</string>
    <string name="private_event">Private</string>
    <string name="chats">Chats</string>
    <string name="empty_conversation">No conversations yet</string>
    <string name="empty_conversation_button">Tap + to start chatting with a friend!</string>
    <string name="empty_friends">No friends yet</string>
    <string name="empty_friends2">Add some to start a conversation!</string>
    <string name="validation_banner_prefix">The following fields are missing/incorrect: %1$s</string>
    <string name="password_show">Show password</string>
    <string name="password_hide">Hide password</string>
    <string name="change_password">Change Password</string>
    <string name="change_password_description">Update your account password</string>
    <string name="delete_event">Delete Event</string>
    <string name="delete_alert_text">Are you sure you want to delete this event? This action cannot be undone.</string>

    <!-- Password Requirements -->
    <string name="password_requirements_title">Password Requirements</string>
    <string name="password_requirement_min_length">At least 8 characters long</string>
    <string name="password_requirement_uppercase">Contains at least one uppercase letter</string>
    <string name="password_requirement_lowercase">Contains at least one lowercase letter</string>
    <string name="password_requirement_digit">Contains at least one number</string>
    <string name="password_requirement_special_char">Contains at least one special character</string>
    <string name="requirement_met">Requirement met</string>
    <string name="requirement_not_met">Requirement not met</string>

    <!-- Password Validation Error Messages -->
    <string name="password_error_too_short">Password must be at least 8 characters</string>
    <string name="password_error_missing_uppercase">Password must contain at least one uppercase letter</string>
    <string name="password_error_missing_lowercase">Password must contain at least one lowercase letter</string>
    <string name="password_error_missing_digit">Password must contain at least one number</string>
    <string name="password_error_missing_special_char">Password must contain at least one special character</string>

    <!-- Authentication Error Messages -->
    <string name="auth_error_sign_in_cancelled">Sign-in was cancelled</string>
    <string name="auth_error_no_google_accounts">No Google accounts found on device</string>
    <string name="auth_error_credential">Credential error: %1$s</string>
    <string name="auth_error_sign_in_failed">Sign-in failed. Please try again</string>
    <string name="auth_error_sign_in_failed_with_message">Sign-in failed: %1$s</string>
    <string name="auth_error_no_user_returned">No user returned</string>
    <string name="auth_error_microsoft_sign_in_failed">Microsoft sign-in failed: %1$s</string>
    <string name="auth_error_email_password_empty">Email and password cannot be empty</string>
    <string name="auth_error_no_account_found">No account found with this email</string>
    <string name="auth_error_invalid_password">Invalid password</string>
    <string name="auth_error_incorrect_credentials">Incorrect email or password</string>
    <string name="auth_error_invalid_email_format">Please enter a valid email address</string>
    <string name="auth_error_email_already_in_use">An account with this email already exists</string>
    <string name="auth_error_weak_password">Password is too weak</string>
    <string name="auth_error_sign_up_failed">Sign-up failed: %1$s</string>
    <string name="auth_error_network">Network error. Please check your connection</string>
    <string name="auth_error_too_many_requests">Too many attempts. Please try again later</string>
    <string name="auth_error_account_disabled">This account has been disabled</string>

    <!-- Sign-in Error Card -->
    <string name="signin_error_icon_cd">Authentication error indicator</string>
    <string name="signin_error_dismiss_cd">Dismiss error message</string>

    <!-- Offline map indicators -->
    <string name="offline_mode">Offline</string>
    <string name="cached_region">Cached area</string>

    <!-- Route info -->
    <string name="route_distance">Distance</string>
    <string name="route_duration">Duration</string>
</resources><|MERGE_RESOLUTION|>--- conflicted
+++ resolved
@@ -17,13 +17,10 @@
     <string name="price_field">Price</string>
     <string name="price_text">Price (optional)</string>
     <string name="price_place_holder">Entry price:</string>
-<<<<<<< HEAD
     <string name="pick_location_on_map">Pick location on map</string>
-=======
     <string name="capacity_field">Capacity</string>
     <string name="capacity_text">Maximum capacity (optional, up to 10,000)</string>
     <string name="capacity_place_holder">Max attendees:</string>
->>>>>>> baefb757
     <string name="currency_switzerland">CHF</string>
     <string name="title_place_holder">Enter the name of your event:</string>
     <string name="day_place_holder">DD</string>
