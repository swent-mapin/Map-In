import java.io.FileInputStream
import java.util.Properties

plugins {
    alias(libs.plugins.androidApplication)
    alias(libs.plugins.jetbrainsKotlinAndroid)
    alias(libs.plugins.ktfmt)
    alias(libs.plugins.sonar)
    id("jacoco")
    id("com.google.gms.google-services")
}

android {
    namespace = "com.swent.mapin"
    compileSdk = 34

    val localProps = Properties()
    val localPropsFile = rootProject.file("local.properties")
    if (localPropsFile.exists()) localProps.load(FileInputStream(localPropsFile))
    val mapsApiKey: String = localProps.getProperty("MAPS_API_KEY") ?: ""

    defaultConfig {
        applicationId = "com.swent.mapin"
        minSdk = 28
        targetSdk = 34
        versionCode = 1
        versionName = "1.0"

        testInstrumentationRunner = "androidx.test.runner.AndroidJUnitRunner"
        vectorDrawables { useSupportLibrary = true }

        // Injection de la clé Maps dans le manifeste
        manifestPlaceholders["MAPS_API_KEY"] = mapsApiKey
    }

    buildTypes {
        release {
            isMinifyEnabled = false
            proguardFiles(
                getDefaultProguardFile("proguard-android-optimize.txt"),
                "proguard-rules.pro"
            )
        }
        debug {
            enableUnitTestCoverage = true
            enableAndroidTestCoverage = true
        }
    }

    testCoverage {
        jacocoVersion = "0.8.8"
    }

    buildFeatures {
        compose = true
    }

    // Aligne le Compose Compiler avec Kotlin 1.8.10
    composeOptions {
        kotlinCompilerExtensionVersion = "1.5.1"
    }

    compileOptions {
        sourceCompatibility = JavaVersion.VERSION_11
        targetCompatibility = JavaVersion.VERSION_11
    }

    kotlinOptions {
        jvmTarget = "11"
    }

    packaging {
        resources {
            excludes += "/META-INF/{AL2.0,LGPL2.1}"
            excludes += "/META-INF/LICENSE.md"
            excludes += "/META-INF/LICENSE-notice.md"
        }
    }

    testOptions {
        unitTests {
            isIncludeAndroidResources = true
            isReturnDefaultValues = true
        }
    }

    // Robolectric: déplace src/test vers testDebug
    sourceSets.getByName("testDebug") {
        val test = sourceSets.getByName("test")
        java.setSrcDirs(test.java.srcDirs)
        res.setSrcDirs(test.res.srcDirs)
        resources.setSrcDirs(test.resources.srcDirs)
    }

    sourceSets.getByName("test") {
        java.setSrcDirs(emptyList<File>())
        res.setSrcDirs(emptyList<File>())
        resources.setSrcDirs(emptyList<File>())
    }
}

sonar {
    properties {
        property("sonar.projectKey", "swent-mapin_Map-In")
        property("sonar.projectName", "Map-In")
        property("sonar.organization", "swent-mapin")
        property("sonar.host.url", "https://sonarcloud.io")
        property("sonar.junit.reportPaths", "${project.layout.buildDirectory.get()}/test-results/testDebugunitTest/")
        property("sonar.androidLint.reportPaths", "${project.layout.buildDirectory.get()}/reports/lint-results-debug.xml")
        property("sonar.coverage.jacoco.xmlReportPaths", "${project.layout.buildDirectory.get()}/reports/jacoco/jacocoTestReport/jacocoTestReport.xml")
    }
}

fun DependencyHandlerScope.globalTestImplementation(dep: Any) {
    androidTestImplementation(dep)
    testImplementation(dep)
}

dependencies {

    androidTestImplementation(platform("androidx.compose:compose-bom:2025.01.00"))
    androidTestImplementation("androidx.compose.ui:ui-test-junit4")
    debugImplementation("androidx.compose.ui:ui-test-manifest")
    implementation(platform("androidx.compose:compose-bom:2025.01.00"))
    implementation("androidx.compose.material3:material3")
    androidTestImplementation("androidx.test.ext:junit:1.2.1")
    androidTestImplementation("androidx.test:runner:1.6.2")



    implementation("com.google.maps.android:maps-compose:4.3.3")
    implementation("com.google.android.gms:play-services-maps:18.2.0")

    implementation(libs.androidx.core.ktx)
    implementation(libs.androidx.appcompat)
    implementation("androidx.navigation:navigation-compose:2.8.0")
    implementation(libs.material)
    implementation(libs.androidx.lifecycle.runtime.ktx)
    implementation(platform(libs.compose.bom))
    testImplementation(libs.junit)
    testImplementation("org.json:json:20250517")
    globalTestImplementation(libs.androidx.junit)
    globalTestImplementation(libs.androidx.espresso.core)

    // Firebase BOM
    implementation(platform("com.google.firebase:firebase-bom:33.1.2"))

    // Firebase Authentication - no version needed when using BOM
    implementation("com.google.firebase:firebase-auth")

    // AndroidX Browser for Custom Tabs (required for Firebase Auth redirects)
    implementation("androidx.browser:browser:1.7.0")

    // Google Identity Services and Credentials Manager
    implementation("com.google.android.libraries.identity.googleid:googleid:1.1.0")
    implementation("androidx.credentials:credentials:1.2.2")
    implementation("androidx.credentials:credentials-play-services-auth:1.2.2")

    // ------------- Jetpack Compose ------------------
    val composeBom = platform(libs.compose.bom)
    implementation(composeBom)
    globalTestImplementation(composeBom)

    implementation(libs.compose.ui)
    implementation(libs.compose.ui.graphics)
    implementation(libs.compose.material3)
    implementation(libs.compose.activity)
    implementation(libs.compose.viewmodel)
    implementation(libs.compose.preview)
    debugImplementation(libs.compose.tooling)
    globalTestImplementation(libs.compose.test.junit)
    debugImplementation(libs.compose.test.manifest)
    testImplementation(libs.mockk)

    // ----------- Networking (OkHttp) -------------
    implementation(libs.okhttp)

    // --------- Kaspresso test framework ----------
    globalTestImplementation(libs.kaspresso)
    globalTestImplementation(libs.kaspresso.compose)

    // ----------       Robolectric     ------------
    testImplementation(libs.robolectric)

<<<<<<< HEAD
    // ----------       MockK     ------------
    testImplementation(libs.mockk)
    androidTestImplementation(libs.mockk.android)
=======
// --- Unit tests (JVM) ---
    testImplementation("junit:junit:4.13.2")

// --- Instrumented tests (androidTest) ---
    androidTestImplementation("androidx.test.ext:junit:1.2.1")
    androidTestImplementation("androidx.test.espresso:espresso-core:3.6.1")

// Compose UI testing
    androidTestImplementation("androidx.compose.ui:ui-test-junit4")
    debugImplementation("androidx.compose.ui:ui-test-manifest")
    // ---------- Google Maps ----------
    implementation("com.google.maps.android:maps-compose:4.3.3")
    implementation("com.google.android.gms:play-services-maps:18.2.0")
    implementation("com.google.maps.android:android-maps-utils:3.8.2")
>>>>>>> 323dd09c
}

tasks.withType<Test> {
    configure<JacocoTaskExtension> {
        isIncludeNoLocationClasses = true
        excludes = listOf("jdk.internal.*")
    }
}

tasks.register("jacocoTestReport", JacocoReport::class) {
    mustRunAfter("testDebugUnitTest", "connectedDebugAndroidTest")

    reports {
        xml.required = true
        html.required = true
    }

    val fileFilter = listOf(
        "**/R.class",
        "**/R$*.class",
        "**/BuildConfig.*",
        "**/Manifest*.*",
        "**/*Test*.*",
        "android/**/*.*",
    )

    val debugTree = fileTree("${project.layout.buildDirectory.get()}/tmp/kotlin-classes/debug") {
        exclude(fileFilter)
    }

    val mainSrc = "${project.layout.projectDirectory}/src/main/java"
    sourceDirectories.setFrom(files(mainSrc))
    classDirectories.setFrom(files(debugTree))
    executionData.setFrom(fileTree(project.layout.buildDirectory.get()) {
        include("outputs/unit_test_code_coverage/debugUnitTest/testDebugUnitTest.exec")
        include("outputs/code_coverage/debugAndroidTest/connected/*/coverage.ec")
    })
}<|MERGE_RESOLUTION|>--- conflicted
+++ resolved
@@ -182,26 +182,9 @@
     // ----------       Robolectric     ------------
     testImplementation(libs.robolectric)
 
-<<<<<<< HEAD
     // ----------       MockK     ------------
     testImplementation(libs.mockk)
     androidTestImplementation(libs.mockk.android)
-=======
-// --- Unit tests (JVM) ---
-    testImplementation("junit:junit:4.13.2")
-
-// --- Instrumented tests (androidTest) ---
-    androidTestImplementation("androidx.test.ext:junit:1.2.1")
-    androidTestImplementation("androidx.test.espresso:espresso-core:3.6.1")
-
-// Compose UI testing
-    androidTestImplementation("androidx.compose.ui:ui-test-junit4")
-    debugImplementation("androidx.compose.ui:ui-test-manifest")
-    // ---------- Google Maps ----------
-    implementation("com.google.maps.android:maps-compose:4.3.3")
-    implementation("com.google.android.gms:play-services-maps:18.2.0")
-    implementation("com.google.maps.android:android-maps-utils:3.8.2")
->>>>>>> 323dd09c
 }
 
 tasks.withType<Test> {
