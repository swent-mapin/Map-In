import java.io.FileInputStream
import java.util.Properties

plugins {
    alias(libs.plugins.androidApplication)
    alias(libs.plugins.jetbrainsKotlinAndroid)
    alias(libs.plugins.compose.compiler)
    alias(libs.plugins.ktfmt)
    alias(libs.plugins.sonar)
    id("jacoco")
    id("com.google.gms.google-services")
    id("kotlin-kapt")
    id("kotlin-parcelize")
}

android {
    namespace = "com.swent.mapin"
    compileSdk = 34

    val localProps = Properties()
    val localPropsFile = rootProject.file("local.properties")
    if (localPropsFile.exists()) localProps.load(FileInputStream(localPropsFile))
    val mapsApiKey: String = localProps.getProperty("MAPS_API_KEY") ?: ""

    val sharedKeystoreProps = Properties()
    val sharedKeystorePropsFile = rootProject.file("android/gradle.properties")
    if (sharedKeystorePropsFile.exists()) {
        FileInputStream(sharedKeystorePropsFile).use(sharedKeystoreProps::load)
    }

    fun findSharedKeystoreProperty(name: String): String? {
        val fromProject = project.findProperty(name) as? String
        val fromFile = sharedKeystoreProps.getProperty(name)
        return (fromProject ?: fromFile)?.takeIf { it.isNotBlank() }
    }

    val teamDebugStoreFile = findSharedKeystoreProperty("TEAM_DEBUG_STORE_FILE")
    val teamDebugStorePassword = findSharedKeystoreProperty("TEAM_DEBUG_STORE_PASSWORD")
    val teamDebugKeyAlias = findSharedKeystoreProperty("TEAM_DEBUG_KEY_ALIAS")
    val teamDebugKeyPassword = findSharedKeystoreProperty("TEAM_DEBUG_KEY_PASSWORD")

    signingConfigs {
        getByName("debug") {
            val missingProperty = listOf(
                "TEAM_DEBUG_STORE_FILE" to teamDebugStoreFile,
                "TEAM_DEBUG_STORE_PASSWORD" to teamDebugStorePassword,
                "TEAM_DEBUG_KEY_ALIAS" to teamDebugKeyAlias,
                "TEAM_DEBUG_KEY_PASSWORD" to teamDebugKeyPassword
            ).firstOrNull { it.second.isNullOrBlank() }

            check(missingProperty == null) {
                "Missing shared debug keystore property: ${missingProperty?.first}. Add it to android/gradle.properties or your local gradle.properties."
            }

            storeFile = rootProject.file(teamDebugStoreFile!!)
            storePassword = teamDebugStorePassword
            keyAlias = teamDebugKeyAlias
            keyPassword = teamDebugKeyPassword
        }
    }


    defaultConfig {
        applicationId = "com.swent.mapin"
        minSdk = 28
        targetSdk = 34
        versionCode = 1
        versionName = "1.0"

        testInstrumentationRunner = "androidx.test.runner.AndroidJUnitRunner"
        vectorDrawables { useSupportLibrary = true }

        // Injection de la clé Maps dans le manifeste
        manifestPlaceholders["MAPS_API_KEY"] = mapsApiKey
    }

    buildTypes {
        release {
            isMinifyEnabled = false
            proguardFiles(
                getDefaultProguardFile("proguard-android-optimize.txt"),
                "proguard-rules.pro"
            )
        }
        debug {
            enableUnitTestCoverage = true
            enableAndroidTestCoverage = true
        }
    }

    testCoverage {
        jacocoVersion = "0.8.8"
    }

    buildFeatures {
        compose = true
        buildConfig = true
    }

    compileOptions {
        sourceCompatibility = JavaVersion.VERSION_11
        targetCompatibility = JavaVersion.VERSION_11
    }

    kotlinOptions {
        jvmTarget = "11"
    }

    packaging {
        resources {
            excludes += "/META-INF/{AL2.0,LGPL2.1}"
            excludes += "/META-INF/LICENSE.md"
            excludes += "/META-INF/LICENSE-notice.md"
        }
    }

    configurations.all {
        resolutionStrategy {
            force("com.google.protobuf:protobuf-javalite:3.21.12")
            force("com.google.protobuf:protobuf-java:3.21.12")
        }
        exclude(group = "com.google.protobuf", module = "protobuf-lite")
    }

    testOptions {
        unitTests {
            isIncludeAndroidResources = true
            isReturnDefaultValues = true
        }
        animationsDisabled = true
    }

    // Robolectric: déplace src/test vers testDebug
    sourceSets.getByName("testDebug") {
        val test = sourceSets.getByName("test")
        java.setSrcDirs(test.java.srcDirs)
        res.setSrcDirs(test.res.srcDirs)
        resources.setSrcDirs(test.resources.srcDirs)
    }

    sourceSets.getByName("test") {
        java.setSrcDirs(emptyList<File>())
        res.setSrcDirs(emptyList<File>())
        resources.setSrcDirs(emptyList<File>())
    }
}

sonar {
    properties {
        property("sonar.projectKey", "swent-mapin_Map-In")
        property("sonar.projectName", "Map-In")
        property("sonar.organization", "swent-mapin")
        property("sonar.host.url", "https://sonarcloud.io")
        property("sonar.junit.reportPaths", "${project.layout.buildDirectory.get()}/test-results/testDebugunitTest/")
        property("sonar.androidLint.reportPaths", "${project.layout.buildDirectory.get()}/reports/lint-results-debug.xml")
        property("sonar.coverage.jacoco.xmlReportPaths", "${project.layout.buildDirectory.get()}/reports/jacoco/jacocoTestReport/jacocoTestReport.xml")
    }
}

fun DependencyHandlerScope.globalTestImplementation(dep: Any) {
    androidTestImplementation(dep)
    testImplementation(dep)
}

dependencies {

    implementation("org.shredzone.commons:commons-suncalc:3.11")

    // ------------- Protobuf (fix for Firebase conflict) ------------------
    implementation("com.google.protobuf:protobuf-javalite:3.21.12")
    androidTestImplementation("com.google.protobuf:protobuf-javalite:3.21.12")

    // ------------- Mapbox ------------------
    implementation(libs.android.ndk27)
    implementation(libs.maps.compose.ndk27)


    // ------------- Jetpack Compose ------------------
    val composeBom = platform(libs.compose.bom)
    implementation(composeBom)
    globalTestImplementation(composeBom)

    implementation(libs.compose.ui)
    implementation(libs.compose.ui.graphics)
    implementation(libs.compose.material3)
    implementation(libs.compose.activity)
    implementation(libs.compose.viewmodel)
    implementation(libs.compose.preview)
    debugImplementation(libs.compose.tooling)
    implementation("io.coil-kt:coil-compose:2.5.0")

    // Material Icons Extended - for additional icons
    implementation("androidx.compose.material:material-icons-extended")

    // Compose UI testing
    androidTestImplementation("androidx.compose.ui:ui-test-junit4")
    debugImplementation("androidx.compose.ui:ui-test-manifest")

    // ------------- AndroidX ------------------
    implementation(libs.androidx.core.ktx)
    implementation(libs.androidx.appcompat)
    implementation("androidx.navigation:navigation-compose:2.8.0")
    implementation(libs.material)
    implementation(libs.androidx.lifecycle.runtime.ktx)

    // ------------- Firebase ------------------
    implementation(platform("com.google.firebase:firebase-bom:34.3.0"))
    implementation("com.google.firebase:firebase-auth")
    implementation("com.google.firebase:firebase-firestore")
    implementation("com.google.firebase:firebase-storage")
    implementation("com.google.firebase:firebase-messaging") // For push notifications
<<<<<<< HEAD
    implementation(libs.geofire.android.common)
=======
    implementation("com.google.firebase:firebase-functions") // For Cloud Functions
>>>>>>> 507bf4ae

    // ------------- Google Maps ------------------
    implementation("com.google.maps.android:maps-compose:4.3.3")
    implementation("com.google.android.gms:play-services-maps:18.2.0")
    implementation("com.google.maps.android:android-maps-utils:3.8.2")
    implementation("com.google.android.gms:play-services-location:21.0.1")

    // ------------- Networking ------------------
    implementation(libs.okhttp)
    implementation("com.google.code.gson:gson:2.10.1")

    // ------------- Google Identity & Auth ------------------
    implementation("com.google.android.libraries.identity.googleid:googleid:1.1.0")
    implementation("androidx.credentials:credentials:1.2.2")
    implementation("androidx.credentials:credentials-play-services-auth:1.2.2")
    implementation("androidx.browser:browser:1.7.0")

    // ------------- Coroutines ------------------
    implementation("org.jetbrains.kotlinx:kotlinx-coroutines-play-services:1.9.0")

    // ------------- Room (local cache for saved events) ------------------
    implementation("androidx.room:room-runtime:2.8.3")
    implementation("androidx.room:room-ktx:2.8.3")
    kapt("androidx.room:room-compiler:2.8.3")

    // ------------- DataStore (for settings persistence) ------------------
    implementation(libs.androidx.datastore.preferences)

    // ------------- Biometric Authentication ------------------
    implementation(libs.androidx.biometric)

    // ------------- Media ------------------
    implementation("androidx.compose.foundation:foundation:1.7.0")
    implementation("androidx.compose.material3:material3:1.2.0")
    implementation("androidx.media3:media3-exoplayer:1.3.1")
    implementation("androidx.media3:media3-ui:1.3.1")

    // ------------- Unit Tests (JVM) ------------------
    testImplementation("junit:junit:4.13.2")
    testImplementation("androidx.test:core:1.5.0")
    testImplementation("androidx.test.ext:junit:1.1.5")
    testImplementation("org.mockito:mockito-core:5.12.0")
    testImplementation("org.mockito.kotlin:mockito-kotlin:5.2.1")
    testImplementation("org.mockito:mockito-inline:5.2.0")
    testImplementation("org.jetbrains.kotlinx:kotlinx-coroutines-test:1.9.0")
    testImplementation("org.robolectric:robolectric:4.12.2")
    testImplementation("org.json:json:20250517")
    testImplementation(libs.mockk)
    testImplementation("com.squareup.okhttp3:mockwebserver:4.12.0")

    // ------------- Instrumented Tests (androidTest) ------------------
    androidTestImplementation("androidx.test.ext:junit:1.2.1")
    androidTestImplementation("androidx.test.espresso:espresso-core:3.6.1")
    androidTestImplementation(libs.mockk.android)
    androidTestImplementation(libs.kaspresso)
    androidTestImplementation(libs.kaspresso.compose)
    testImplementation(kotlin("test"))
}


tasks.withType<Test> {
    configure<JacocoTaskExtension> {
        isIncludeNoLocationClasses = true
        excludes = listOf("jdk.internal.*")
    }
}

tasks.register("jacocoTestReport", JacocoReport::class) {
    mustRunAfter("testDebugUnitTest", "connectedDebugAndroidTest")

    reports {
        xml.required = true
        html.required = true
    }

    val fileFilter = listOf(
        "**/R.class",
        "**/R$*.class",
        "**/BuildConfig.*",
        "**/Manifest*.*",
        "**/*Test*.*",
        "android/**/*.*",
    )

    val debugTree = fileTree("${project.layout.buildDirectory.get()}/tmp/kotlin-classes/debug") {
        exclude(fileFilter)
    }

    val mainSrc = "${project.layout.projectDirectory}/src/main/java"
    sourceDirectories.setFrom(files(mainSrc))
    classDirectories.setFrom(files(debugTree))
    executionData.setFrom(fileTree(project.layout.buildDirectory.get()) {
        include("outputs/unit_test_code_coverage/debugUnitTest/testDebugUnitTest.exec")
        include("outputs/code_coverage/debugAndroidTest/connected/*/coverage.ec")
    })
}<|MERGE_RESOLUTION|>--- conflicted
+++ resolved
@@ -209,11 +209,8 @@
     implementation("com.google.firebase:firebase-firestore")
     implementation("com.google.firebase:firebase-storage")
     implementation("com.google.firebase:firebase-messaging") // For push notifications
-<<<<<<< HEAD
+    implementation("com.google.firebase:firebase-functions") // For Cloud Functions
     implementation(libs.geofire.android.common)
-=======
-    implementation("com.google.firebase:firebase-functions") // For Cloud Functions
->>>>>>> 507bf4ae
 
     // ------------- Google Maps ------------------
     implementation("com.google.maps.android:maps-compose:4.3.3")
